/**
 * enemies.js — enemy spawning, behaviour updates, and rendering for Retro Space Run.
 */
import { rand, TAU, drawGlowCircle, addParticle, clamp } from './utils.js';
import { getViewSize } from './ui.js';
import { resolvePaletteSection, DEFAULT_THEME_PALETTE } from './themes.js';
import { playPow } from './audio.js';
import { getBullet, drainBullets } from './bullets.js';

const DEFAULT_BOSS_HP = 540;
const ASSIST_DENSITY = 0.7;
const BOSS_PHASE_THRESHOLDS = [0.7, 0.4];
const MAX_BOSS_PHASE = 3;
const PHASE_TELEGRAPH_MS = 500;
const PHASE1_CADENCE_MS = 1500;
const PHASE2_RING_INTERVAL_MS = 3400;
const PHASE2_RING_WAVE_GAP_MS = 260;
const PHASE2_RING_WAVE_COUNT = 3;
const PHASE2_RING_GAP_WIDTH = 0.42;
const PHASE3_BEAM_PREP_MS = 900;
const PHASE3_BEAM_DURATION_MS = 2600;
const PHASE3_BEAM_SWEEP_RANGE = 1.05; // radians swept per beam
const PHASE3_DRONE_INTERVAL_MS = 5600;
const BEAM_LENGTH_RATIO = 0.85;
const BEAM_WIDTH = 220;
const BEAM_SAFE_WIDTH = 80;
const BEAM_SAFE_LANES = [-0.45, 0.45];
const MID_BOSS_BURST_CADENCE_MS = 2600;
const MID_BOSS_SPREAD_CADENCE_MS = 1200;
const MID_BOSS_BURST_COUNT = 14;
const MID_BOSS_BURST_SPEED = 190;
const MID_BOSS_SPREAD = 0.18;
const MID_BOSS_SPREAD_SPEED = 240;

const SPLITTER_DEFAULT_RADIUS = 18;
const SPLITTER_DEFAULT_HP = 5;
const SPLITTER_ACCEL = 42;
const SPLITTER_CHILDREN_RANGE = [2, 3];
const SPLITTER_CHILD_ACCEL = 120;

const SHIELD_DRONE_DEFAULT_RADIUS = 15;
const SHIELD_DRONE_DEFAULT_HP = 4;
const SHIELD_DRONE_COOLDOWN_MS = 4200;
const SHIELD_DRONE_DURATION_MS = 2600;
const SHIELD_DRONE_RANGE = 180;
const SHIELD_DRONE_TARGETS = 2;

const randInt = (min, max) => Math.floor(rand(min, max + 1));

function getDifficultyFactor(state, key, fallback = 1) {
  if (!state || !state.difficulty) {
    return fallback;
  }
  const value = state.difficulty[key];
  return Number.isFinite(value) ? value : fallback;
}

function enemySquallSpread(state, scale = 1) {
  const squall = state.weather?.squall;
  const spread = squall?.active ? squall.enemySpread ?? 0 : 0;
  if (!spread) {
    return 0;
  }
  const factor = Number.isFinite(scale) ? Math.max(0, scale) : 1;
  const multiplier = Number.isFinite(squall.enemySpreadMultiplier)
    ? Math.max(1, squall.enemySpreadMultiplier)
    : 1.3;
  return rand(-spread * factor * multiplier, spread * factor * multiplier);
}

function resolveSpawnCount(baseCount, assistEnabled) {
  if (!assistEnabled) {
    return baseCount;
  }
  if (baseCount <= 1) {
    return Math.random() < ASSIST_DENSITY ? 1 : 0;
  }
  const scaled = Math.floor(baseCount * ASSIST_DENSITY);
  return Math.max(1, scaled);
}

function enemySpeedMod(state) {
  const mod = state?.themeFx?.enemySpeedMultiplier;
  if (!Number.isFinite(mod)) {
    return 1;
  }
  return Math.max(0.2, Math.min(3, mod));
}

function spawnAsteroids(state, count, params) {
  const { w } = getViewSize();
  const viewW = Math.max(w, 1);
  const asteroidMax = Math.max(viewW - 40, 40);
  const {
    vxMin: vxMinRaw = -50,
    vxMax: vxMaxRaw = 50,
    vyMin: vyMinRaw = 80,
    vyMax: vyMaxRaw = 160,
    radiusMin = 12,
    radiusMax = 24,
    spawnYOffsetMin = 0,
    spawnYOffsetMax = 200,
    hp = 2,
  } = params;
  const speedMod = enemySpeedMod(state);
  const vxMin = vxMinRaw * speedMod;
  const vxMax = vxMaxRaw * speedMod;
  const vyMin = vyMinRaw * speedMod;
  const vyMax = vyMaxRaw * speedMod;
  for (let i = 0; i < count; i++) {
    state.enemies.push({
      type: 'asteroid',
      x: rand(40, asteroidMax),
      y: -20 - rand(spawnYOffsetMin, spawnYOffsetMax),
      vx: rand(vxMin, vxMax),
      vy: rand(vyMin, vyMax),
      r: rand(radiusMin, radiusMax),
      hp,
    });
  }
}

function spawnStrafers(state, count, params) {
  const { w, h } = getViewSize();
  const viewW = Math.max(w, 1);
  const viewH = Math.max(h, 1);
  const {
    speedMin: speedMinRaw = 120,
    speedMax: speedMaxRaw = 180,
    fireCdMin: fireCdMinRaw,
    fireCdMax: fireCdMaxRaw,
    fireCdMsMin,
    fireCdMsMax,
    radius = 14,
    hp = 3,
    yMin = 60,
    yMax = viewH * 0.5,
    direction,
  } = params;
  const fireCdMin = fireCdMinRaw ?? fireCdMsMin ?? 600;
  const fireCdMax = fireCdMaxRaw ?? fireCdMsMax ?? 1100;
  const dir = direction ?? (Math.random() < 0.5 ? -1 : 1);
  const yMinVal = yMin <= 1 ? viewH * yMin : yMin;
  const yMaxVal = yMax <= 1 ? viewH * yMax : yMax;
  const speedMod = enemySpeedMod(state);
  const speedMin = speedMinRaw * speedMod;
  const speedMax = speedMaxRaw * speedMod;
  for (let i = 0; i < count; i++) {
    state.enemies.push({
      type: 'strafer',
      x: dir < 0 ? -30 : viewW + 30,
      y: rand(yMinVal, Math.max(yMinVal, yMaxVal)),
      vx: dir * rand(speedMin, speedMax),
      vy: 0,
      r: radius,
      hp,
      cd: rand(fireCdMin, fireCdMax),
      cdMin: fireCdMin,
      cdMax: fireCdMax,
    });
  }
}

function spawnDrones(state, count, params) {
  const { w } = getViewSize();
  const viewW = Math.max(w, 1);
  const droneMax = Math.max(viewW - 40, 40);
  const {
    vyMin: vyMinRaw = 60,
    vyMax: vyMaxRaw = 100,
    accel: accelRaw,
    steerAccel,
    hp = 2,
    startY = -40,
  } = params;
  const speedMod = enemySpeedMod(state);
  const vyMin = vyMinRaw * speedMod;
  const vyMax = vyMaxRaw * speedMod;
  const accel = (accelRaw ?? steerAccel ?? 60) * speedMod;
  for (let i = 0; i < count; i++) {
    state.enemies.push({
      type: 'drone',
      x: rand(40, droneMax),
      y: startY,
      vx: 0,
      vy: rand(vyMin, vyMax),
      r: 12,
      hp,
      accel,
    });
  }
}

function spawnTurrets(state, count, params) {
  const { w } = getViewSize();
  const viewW = Math.max(w, 1);
  const turretMax = Math.max(viewW - 80, 80);
  const {
    vyMin: vyMinRaw = 70,
    vyMax: vyMaxRaw = 110,
    fireCdMin: fireCdMinRaw,
    fireCdMax: fireCdMaxRaw,
    fireCdMsMin,
    fireCdMsMax,
    bulletSpeed: bulletSpeedRaw = 220,
    hp = 4,
    radius = 16,
  } = params;
  const fireCdMin = fireCdMinRaw ?? fireCdMsMin ?? 600;
  const fireCdMax = fireCdMaxRaw ?? fireCdMsMax ?? 1200;
  const speedMod = enemySpeedMod(state);
  const vyMin = vyMinRaw * speedMod;
  const vyMax = vyMaxRaw * speedMod;
  const bulletSpeed = bulletSpeedRaw * speedMod;
  for (let i = 0; i < count; i++) {
    state.enemies.push({
      type: 'turret',
      x: rand(80, turretMax),
      y: -30,
      vx: 0,
      vy: rand(vyMin, vyMax),
      r: radius,
      hp,
      cd: rand(fireCdMin, fireCdMax),
      cdMin: fireCdMin,
      cdMax: fireCdMax,
      bulletSpeed,
    });
  }
}

function spawnSplitters(state, count, params) {
  const { w } = getViewSize();
  const viewW = Math.max(w, 1);
  const spawnMax = Math.max(viewW - 60, 60);
  const {
    vyMin: vyMinRaw = 50,
    vyMax: vyMaxRaw = 90,
    accel: accelRaw = SPLITTER_ACCEL,
    hp = SPLITTER_DEFAULT_HP,
    radius = SPLITTER_DEFAULT_RADIUS,
    childRange = SPLITTER_CHILDREN_RANGE,
    miniAccel = SPLITTER_CHILD_ACCEL,
    startOffset = [0, 140],
    startOffsetMin,
    startOffsetMax,
    childRangeMin,
    childRangeMax,
  } = params;
  const speedMod = enemySpeedMod(state);
  const vyMin = vyMinRaw * speedMod;
  const vyMax = vyMaxRaw * speedMod;
  const accel = accelRaw * speedMod;
  const offsetMin = Number.isFinite(startOffsetMin)
    ? startOffsetMin
    : Array.isArray(startOffset)
      ? startOffset[0]
      : 0;
  const offsetMax = Number.isFinite(startOffsetMax)
    ? startOffsetMax
    : Array.isArray(startOffset)
      ? startOffset[1]
      : 120;
  const [childMinRaw, childMaxRaw] = Array.isArray(childRange)
    ? childRange
    : [childRangeMin ?? SPLITTER_CHILDREN_RANGE[0], childRangeMax ?? SPLITTER_CHILDREN_RANGE[1]];
  const childMin = Math.max(1, Math.floor(childMinRaw ?? SPLITTER_CHILDREN_RANGE[0]));
  const childMax = Math.max(childMin, Math.floor(childMaxRaw ?? SPLITTER_CHILDREN_RANGE[1]));
  for (let i = 0; i < count; i++) {
    state.enemies.push({
      type: 'splitter',
      x: rand(60, spawnMax),
      y: -40 - rand(offsetMin, offsetMax),
      vx: rand(-20, 20),
      vy: rand(vyMin, vyMax),
      r: radius,
      hp,
      accel,
      lobes: Math.max(5, Math.round(params.lobes ?? randInt(5, 7))),
      wobble: rand(0.85, 1.35),
      phase: rand(0, TAU),
      childRange: [childMin, childMax],
      miniAccel: miniAccel,
    });
  }
}

function spawnShieldDrones(state, count, params) {
  const { w } = getViewSize();
  const viewW = Math.max(w, 1);
  const spawnMax = Math.max(viewW - 60, 60);
  const {
    vyMin: vyMinRaw = 45,
    vyMax: vyMaxRaw = 75,
    hp = SHIELD_DRONE_DEFAULT_HP,
    radius = SHIELD_DRONE_DEFAULT_RADIUS,
    cooldown = SHIELD_DRONE_COOLDOWN_MS,
    duration = SHIELD_DRONE_DURATION_MS,
    range = SHIELD_DRONE_RANGE,
    targets = SHIELD_DRONE_TARGETS,
    startOffset = [40, 160],
    startOffsetMin,
    startOffsetMax,
  } = params;
  const speedMod = enemySpeedMod(state);
  const vyMin = vyMinRaw * speedMod;
  const vyMax = vyMaxRaw * speedMod;
  const offsetMin = Number.isFinite(startOffsetMin)
    ? startOffsetMin
    : Array.isArray(startOffset)
      ? startOffset[0]
      : 0;
  const offsetMax = Number.isFinite(startOffsetMax)
    ? startOffsetMax
    : Array.isArray(startOffset)
      ? startOffset[1]
      : 160;
  for (let i = 0; i < count; i++) {
    state.enemies.push({
      type: 'shield-drone',
      x: rand(60, spawnMax),
      y: -50 - rand(offsetMin, offsetMax),
      vx: rand(-18, 18),
      vy: rand(vyMin, vyMax),
      r: radius,
      hp,
      cooldown: rand(cooldown * 0.6, cooldown * 1.1),
      cooldownBase: cooldown,
      shieldDuration: duration,
      shieldRange: range,
      shieldTargets: Math.max(1, Math.round(targets)),
      wobblePhase: rand(0, TAU),
      wobbleRadius: rand(18, 32),
    });
  }
}

export function spawn(state, type, params = {}) {
  if (!type) {
    return;
  }
  const { count = 1, countRange, ...config } = params;
  let resolvedCount = count;
  if (Array.isArray(countRange) && countRange.length >= 2) {
    const [min, max] = countRange;
    const minInt = Math.floor(min);
    const maxInt = Math.floor(max);
    const low = Math.max(0, Math.min(minInt, maxInt));
    const high = Math.max(low, Math.max(minInt, maxInt));
    resolvedCount = randInt(low, high);
  }
  const densityFactor = getDifficultyFactor(state, 'density', 1);
  if (densityFactor !== 1) {
    resolvedCount *= densityFactor;
  }
  resolvedCount = Math.max(0, Math.round(resolvedCount));
  resolvedCount = resolveSpawnCount(resolvedCount, Boolean(state.assistEnabled));
  if (resolvedCount <= 0) {
    return;
  }
  if (type === 'asteroid') {
    spawnAsteroids(state, resolvedCount, config);
  } else if (type === 'strafer') {
    spawnStrafers(state, resolvedCount, config);
  } else if (type === 'drone') {
    spawnDrones(state, resolvedCount, config);
  } else if (type === 'turret') {
    spawnTurrets(state, resolvedCount, config);
  } else if (type === 'splitter') {
    spawnSplitters(state, resolvedCount, config);
  } else if (type === 'shield-drone') {
    spawnShieldDrones(state, resolvedCount, config);
  }
}

function applyShieldEmitter(state, emitter) {
  if (!state || !emitter) {
    return;
  }
  const range = Number.isFinite(emitter.shieldRange) ? emitter.shieldRange : SHIELD_DRONE_RANGE;
  const duration = Number.isFinite(emitter.shieldDuration) ? emitter.shieldDuration : SHIELD_DRONE_DURATION_MS;
  const maxTargets = Math.max(1, Math.round(emitter.shieldTargets ?? SHIELD_DRONE_TARGETS));
  if (range <= 0 || duration <= 0 || maxTargets <= 0) {
    return;
  }
  const rangeSq = range * range;
  const particlesPalette = resolvePaletteSection(state.theme ?? DEFAULT_THEME_PALETTE, 'particles');
  const shieldColour = particlesPalette.shieldHit || particlesPalette.enemyHitDefault || '#9df5ff';
  let applied = 0;
  for (const target of state.enemies) {
    if (target === emitter || target.type === 'shield-drone' || target.hp <= 0) {
      continue;
    }
    const dx = target.x - emitter.x;
    const dy = target.y - emitter.y;
    if (dx * dx + dy * dy > rangeSq) {
      continue;
    }
    if (target.shieldTimer > 0 && target.shieldEmitter !== emitter) {
      continue;
    }
    target.shieldTimer = duration;
    target.shieldDuration = duration;
    target.shieldEmitter = emitter;
    target.shieldStrength = 1;
    target.shieldPhase = rand(0, TAU);
    addParticle(state, target.x, target.y, shieldColour, 12, 3, 260);
    applied += 1;
    if (applied >= maxTargets) {
      break;
    }
  }
}

function spawnSplitterChildren(state, enemy) {
  if (!state || !enemy) {
    return;
  }
  const { w, h } = getViewSize();
  const viewW = Math.max(w, 1);
  const viewH = Math.max(h, 1);
  const spawnMinX = 40;
  const spawnMaxX = Math.max(spawnMinX, viewW - 40);
  const spawnMinY = -80;
  const spawnMaxY = viewH + 60;
  const [childMinRaw, childMaxRaw] = Array.isArray(enemy.childRange)
    ? enemy.childRange
    : SPLITTER_CHILDREN_RANGE;
  const childMin = Math.max(1, Math.floor(childMinRaw ?? SPLITTER_CHILDREN_RANGE[0]));
  const childMax = Math.max(childMin, Math.floor(childMaxRaw ?? SPLITTER_CHILDREN_RANGE[1]));
  const count = randInt(childMin, childMax);
  const accel = Number.isFinite(enemy.miniAccel) ? enemy.miniAccel : SPLITTER_CHILD_ACCEL;
  const baseRadius = Math.max(6, Math.round((enemy.r ?? SPLITTER_DEFAULT_RADIUS) * 0.55));
  for (let i = 0; i < count; i++) {
    const spawnX = clamp(enemy.x + rand(-8, 8), spawnMinX, spawnMaxX);
    const spawnY = clamp(enemy.y + rand(-8, 8), spawnMinY, spawnMaxY);
    state.enemies.push({
      type: 'drone',
      x: spawnX,
      y: spawnY,
      vx: rand(-accel * 0.6, accel * 0.6),
      vy: rand(accel * 0.4, accel * 0.9),
      r: baseRadius,
      hp: 1,
      accel,
      mini: true,
    });
  }
}

function clearEmitterShields(state, emitter) {
  if (!state || !emitter) {
    return;
  }
  for (const target of state.enemies) {
    if (target.shieldEmitter === emitter) {
      target.shieldEmitter = null;
      target.shieldTimer = 0;
      target.shieldStrength = 0;
    }
  }
}

export function handleEnemyDestroyed(state, enemy) {
  if (!state || !enemy) {
    return;
  }
  if (enemy.type === 'splitter') {
    spawnSplitterChildren(state, enemy);
  }
  if (enemy.type === 'shield-drone') {
    clearEmitterShields(state, enemy);
  }
}

function pushBossBullet(state, x, y, speed, angle, radius = 8) {
  const bornAt = state.time * 1000;
  const bullet = getBullet();
  bullet.x = x;
  bullet.y = y;
  const angleOffset = angle + enemySquallSpread(state, 0.006);
  const finalSpeed = speed * getDifficultyFactor(state, 'speed', 1);
  bullet.vx = Math.cos(angleOffset) * finalSpeed;
  bullet.vy = Math.sin(angleOffset) * finalSpeed;
  bullet.r = radius;
  bullet.bornAt = bornAt;
  bullet.updatedAt = bornAt;
  bullet.owner = 'enemy';
  state.enemyBullets.push(bullet);
}

function spawnBossMinions(state, boss, count = 2) {
  const { w } = getViewSize();
  const viewW = Math.max(w, 1);
  const minions = state.enemies.filter((e) => e.type === 'drone' && e.bossMinion).length;
  if (minions >= 4) {
    return;
  }
  const spacing = 90;
  for (let i = 0; i < count; i++) {
    const dir = i % 2 === 0 ? -1 : 1;
    const offset = (Math.floor(i / 2) + 1) * spacing * 0.6;
    state.enemies.push({
      type: 'drone',
      x: clamp(boss.x + dir * offset, 60, viewW - 60),
      y: boss.y + 48 + i * 12,
      vx: 0,
      vy: 0,
      r: 13,
      hp: 3,
      accel: 90,
      bossMinion: true,
    });
  }
}

function emitBossRing(state, boss, config = {}) {
  const {
    count = 32,
    speed = 220,
    safeAngles = [],
    gapWidth = PHASE2_RING_GAP_WIDTH,
  } = config;
  for (let i = 0; i < count; i++) {
    const angle = (i / Math.max(1, count)) * TAU;
    const blocked = safeAngles.some((safe) => {
      let diff = angle - safe;
      while (diff > Math.PI) diff -= TAU;
      while (diff < -Math.PI) diff += TAU;
      return Math.abs(diff) <= gapWidth / 2;
    });
    if (blocked) {
      continue;
    }
    pushBossBullet(state, boss.x, boss.y + 8, speed, angle, 10);
  }
}

function createBossBeam(boss, config) {
  if (!boss) {
    return;
  }
  const {
    startAngle,
    endAngle,
    duration,
    turnRate,
    length,
  } = config;
  const dir = endAngle > startAngle ? 1 : endAngle < startAngle ? -1 : 0;
  boss.beam = {
    angle: startAngle,
    targetAngle: endAngle,
    duration: duration ?? 2400,
    elapsed: 0,
    turnRate: turnRate ?? 0.55,
    turnDir: dir,
    originX: boss.x,
    originY: boss.y + 28,
    width: BEAM_WIDTH,
    length,
    safeWidth: BEAM_SAFE_WIDTH,
    safeLanes: [...BEAM_SAFE_LANES],
  };
}

function updateBossBeam(boss, dt, viewH) {
  const beam = boss?.beam;
  if (!beam) {
    return;
  }
  beam.elapsed += dt * 1000;
  beam.originX = boss.x;
  beam.originY = boss.y + 28;
  beam.length = viewH * BEAM_LENGTH_RATIO;
  if (beam.turnDir !== 0) {
    const delta = beam.turnRate * dt * beam.turnDir;
    beam.angle += delta;
    if (
      (beam.turnDir > 0 && beam.angle >= beam.targetAngle) ||
      (beam.turnDir < 0 && beam.angle <= beam.targetAngle)
    ) {
      beam.angle = beam.targetAngle;
      beam.turnDir = 0;
    }
  }
  if (beam.elapsed >= beam.duration) {
    boss.beam = null;
  }
}

export function isPointInBossBeam(boss, x, y) {
  const beam = boss?.beam;
  if (!beam) {
    return false;
  }
  const dx = x - beam.originX;
  const dy = y - beam.originY;
  const cos = Math.cos(beam.angle);
  const sin = Math.sin(beam.angle);
  const along = dx * cos + dy * sin;
  if (along < 0 || along > beam.length) {
    return false;
  }
  const across = -dx * sin + dy * cos;
  const halfWidth = beam.width / 2;
  if (Math.abs(across) > halfWidth) {
    return false;
  }
  const halfSafe = (beam.safeWidth ?? BEAM_SAFE_WIDTH) / 2;
  for (const lane of beam.safeLanes || []) {
    const laneCenter = lane * halfWidth * 2;
    if (Math.abs(across - laneCenter) <= halfSafe) {
      return false;
    }
  }
  return true;
}

function drawBossBeam(ctx, boss, bossPalette) {
  const beam = boss?.beam;
  if (!beam) {
    return;
  }
  ctx.save();
  ctx.translate(beam.originX, beam.originY);
  ctx.rotate(beam.angle - Math.PI / 2);
  ctx.shadowColor = bossPalette.beam;
  ctx.shadowBlur = 40;
  ctx.fillStyle = bossPalette.beam;
  ctx.globalAlpha = 0.75;
  ctx.fillRect(-beam.width / 2, 0, beam.width, beam.length);
  ctx.globalAlpha = 1;
  ctx.shadowBlur = 0;
  ctx.globalCompositeOperation = 'destination-out';
  const safeWidth = beam.safeWidth ?? BEAM_SAFE_WIDTH;
  for (const lane of beam.safeLanes || []) {
    const laneCenter = lane * beam.width;
    ctx.fillRect(laneCenter - safeWidth / 2, 0, safeWidth, beam.length);
  }
  ctx.globalCompositeOperation = 'source-over';
  ctx.lineWidth = 2;
  ctx.strokeStyle = bossPalette.beam;
  ctx.globalAlpha = 0.9;
  ctx.strokeRect(-beam.width / 2, 0, beam.width, beam.length);
  ctx.globalAlpha = 1;
  if ((beam.safeLanes || []).length) {
    ctx.setLineDash([10, 12]);
    ctx.lineWidth = 1.5;
    const laneTrim = bossPalette.phaseShiftTrim ?? bossPalette.trim ?? DEFAULT_THEME_PALETTE.boss.trim;
    ctx.strokeStyle = laneTrim;
    for (const lane of beam.safeLanes) {
      const laneCenter = lane * beam.width;
      ctx.strokeRect(laneCenter - safeWidth / 2, 0, safeWidth, beam.length);
    }
    ctx.setLineDash([]);
  }
  ctx.restore();
}

function updateMidBoss(state, boss, dt, nowMs, player, viewW, viewH, options = {}) {
  const { fireFactor = 1 } = options;
  const ps = boss.patternState;
  if (!ps.midInitialised) {
    ps.midInitialised = true;
    ps.burstTimer = MID_BOSS_BURST_CADENCE_MS * 0.6;
    ps.spreadTimer = MID_BOSS_SPREAD_CADENCE_MS * 0.75;
    ps.rotation = Math.random() * TAU;
  }
  if (boss.entering) {
    return;
  }
  const cadenceScale = clamp(fireFactor, 0, 1);
  const roamSpeed = 150;
  const leftBound = 120;
  const rightBound = Math.max(leftBound + 40, viewW - 120);
  boss.x += boss.sweepDir * roamSpeed * dt;
  if (boss.x < leftBound) {
    boss.x = leftBound;
    boss.sweepDir = 1;
  } else if (boss.x > rightBound) {
    boss.x = rightBound;
    boss.sweepDir = -1;
  }
  const baseY = viewH * 0.24;
  const floatRange = viewH * 0.04;
  const driftPhase = (ps.rotation || 0) * 0.35;
  boss.y = clamp(baseY + Math.sin(nowMs * 0.0021 + driftPhase) * floatRange, viewH * 0.18, viewH * 0.32);
  if (cadenceScale <= 0) {
    return;
  }
  ps.burstTimer -= dt * 1000 * cadenceScale;
  if (ps.burstTimer <= 0) {
    ps.burstTimer = MID_BOSS_BURST_CADENCE_MS;
    ps.rotation = (ps.rotation ?? 0) + Math.PI / 9;
    for (let i = 0; i < MID_BOSS_BURST_COUNT; i++) {
      const angle = (TAU / MID_BOSS_BURST_COUNT) * i + (ps.rotation ?? 0);
      pushBossBullet(state, boss.x, boss.y + 12, MID_BOSS_BURST_SPEED, angle, 8);
    }
    playPow();
  }
  ps.spreadTimer -= dt * 1000 * cadenceScale;
  if (ps.spreadTimer <= 0) {
    ps.spreadTimer = MID_BOSS_SPREAD_CADENCE_MS;
    const targetX = player?.x ?? viewW / 2;
    const targetY = player?.y ?? viewH / 2;
    const aim = Math.atan2(targetY - boss.y, targetX - boss.x);
    const offsets = [-MID_BOSS_SPREAD, 0, MID_BOSS_SPREAD];
    offsets.forEach((offset, idx) => {
      const angle = aim + offset;
      const lateral = (idx - 1) * 18;
      pushBossBullet(state, boss.x + lateral, boss.y + 28, MID_BOSS_SPREAD_SPEED, angle, 8);
    });
  }
}

function updatePhase1Pattern(state, boss, dt, player, options = {}) {
  const { fireFactor = 1 } = options;
  const ps = boss.patternState;
  if (!ps.initialised) {
    ps.initialised = true;
    ps.fireCooldown = PHASE1_CADENCE_MS;
  }
  const cadenceScale = clamp(fireFactor, 0, 1);
  if (cadenceScale <= 0) {
    return;
  }
  ps.fireCooldown -= dt * 1000 * cadenceScale;
  if (ps.fireCooldown <= 0) {
    ps.fireCooldown = PHASE1_CADENCE_MS;
    const aim = Math.atan2(player.y - boss.y, player.x - boss.x);
    const spread = 0.24;
    const speed = 215;
    for (let i = -1; i <= 1; i++) {
      const angle = aim + i * spread;
      pushBossBullet(state, boss.x + i * 20, boss.y + 34, speed, angle, 9);
    }
  }
}

function updatePhase2Pattern(state, boss, dt, player, options = {}) {
  const { fireFactor = 1, mercyActive = false } = options;
  const ps = boss.patternState;
  if (!ps.initialised) {
    ps.initialised = true;
    ps.nextRingTimer = PHASE2_RING_INTERVAL_MS * 0.6;
    ps.waveTimer = 0;
    ps.waveRemaining = 0;
    ps.wavesPerPattern = PHASE2_RING_WAVE_COUNT;
    const downward = Math.PI / 2;
    const laneOffset = 0.38;
    ps.safeAngles = [downward - laneOffset, downward, downward + laneOffset].map((angle) => {
      let wrapped = angle % TAU;
      if (wrapped < 0) {
        wrapped += TAU;
      }
      return wrapped;
    });
  }
  const cadenceScale = clamp(fireFactor, 0, 1);
  if (cadenceScale <= 0) {
    return;
  }
  if (ps.waveRemaining > 0) {
    ps.waveTimer -= dt * 1000;
    if (ps.waveTimer <= 0) {
      const waveIndex = ps.wavesPerPattern - ps.waveRemaining;
      const speed = 210 + waveIndex * 45;
      const count = mercyActive ? 26 : 32;
      const gapWidth = mercyActive ? PHASE2_RING_GAP_WIDTH * 1.25 : PHASE2_RING_GAP_WIDTH;
      emitBossRing(state, boss, {
        count,
        speed,
        safeAngles: ps.safeAngles,
        gapWidth,
      });
      ps.waveRemaining -= 1;
      ps.waveTimer = ps.waveRemaining > 0 ? PHASE2_RING_WAVE_GAP_MS : 0;
    }
    return;
  }

  ps.nextRingTimer -= dt * 1000 * cadenceScale;
  if (ps.nextRingTimer <= 0) {
    ps.waveRemaining = ps.wavesPerPattern;
    ps.waveTimer = PHASE2_RING_WAVE_GAP_MS;
    ps.nextRingTimer = PHASE2_RING_INTERVAL_MS;
    boss.specialCueTimer = Math.max(boss.specialCueTimer, PHASE_TELEGRAPH_MS);
    boss.telegraphPhase = boss.currentPhase || 1;
  }
}

function updatePhase3Pattern(state, boss, dt, player, viewH, options = {}) {
  const { fireFactor = 1 } = options;
  const ps = boss.patternState;
  if (!ps.initialised) {
    ps.initialised = true;
    ps.beamCooldown = PHASE3_BEAM_DURATION_MS + 1400;
    ps.beamCharge = 0;
    ps.nextSweepDir = 1;
    ps.droneTimer = PHASE3_DRONE_INTERVAL_MS;
  }
  const cadenceScale = clamp(fireFactor, 0, 1);
  if (cadenceScale <= 0) {
    return;
  }

  ps.droneTimer -= dt * 1000 * cadenceScale;
  if (ps.droneTimer <= 0) {
    spawnBossMinions(state, boss, 1);
    ps.droneTimer = PHASE3_DRONE_INTERVAL_MS;
  }

  if (ps.beamCharge > 0) {
    ps.beamCharge -= dt * 1000 * cadenceScale;
    if (ps.beamCharge <= 0) {
      const sweepDir = ps.nextSweepDir || 1;
      const halfRange = PHASE3_BEAM_SWEEP_RANGE / 2;
      const startAngle = (Math.PI / 2) + (sweepDir > 0 ? -halfRange : halfRange);
      const endAngle = (Math.PI / 2) + (sweepDir > 0 ? halfRange : -halfRange);
      const turnRate = PHASE3_BEAM_SWEEP_RANGE / (PHASE3_BEAM_DURATION_MS / 1000);
      createBossBeam(boss, {
        startAngle,
        endAngle,
        duration: PHASE3_BEAM_DURATION_MS,
        turnRate,
        length: viewH * BEAM_LENGTH_RATIO,
      });
      ps.nextSweepDir = -sweepDir;
      ps.beamCooldown = PHASE3_BEAM_DURATION_MS + 1400;
    }
  } else if (!boss.beam) {
    ps.beamCooldown -= dt * 1000 * cadenceScale;
    if (ps.beamCooldown <= 0) {
      ps.beamCharge = PHASE3_BEAM_PREP_MS;
      boss.specialCueTimer = Math.max(boss.specialCueTimer, PHASE3_BEAM_PREP_MS);
      boss.warningTimer = Math.max(boss.warningTimer, 900);
      boss.telegraphPhase = boss.currentPhase || 1;
    }
  }

}

export function updateEnemies(state, dt, now, player) {
  const { w, h } = getViewSize();
  const viewW = Math.max(w, 1);
  const viewH = Math.max(h, 1);
  const defaultStraferCdMin = 600;
  const defaultStraferCdMax = 1100;
  const defaultDroneAccel = 60;
  const defaultTurretCdMin = 600;
  const defaultTurretCdMax = 1200;
  const defaultTurretBulletSpeed = 220;
  const speedFactor = getDifficultyFactor(state, 'speed', 1);
  const themeSpeed = enemySpeedMod(state);
<<<<<<< HEAD
=======
  const dtMs = Math.max(0, dt * 1000);
>>>>>>> b2018e30
  for (let i = state.enemies.length - 1; i >= 0; i--) {
    const e = state.enemies[i];
    if (Number.isFinite(e.shieldTimer) && e.shieldTimer > 0) {
      if (!Number.isFinite(e.shieldPhase)) {
        e.shieldPhase = rand(0, TAU);
      }
      e.shieldTimer = Math.max(0, e.shieldTimer - dtMs);
      if (e.shieldTimer <= 0) {
        e.shieldEmitter = null;
        e.shieldStrength = 0;
        e.shieldTimer = 0;
      } else {
        e.shieldPhase += dt * 3.2;
      }
    }
    if (e.type === 'asteroid') {
      e.x += e.vx * dt;
      e.y += e.vy * dt;
      if (e.x < -40 || e.x > viewW + 40) {
        e.vx *= -1;
        const dir = Math.sign(e.vx || 0) || 1;
        e.x = clamp(e.x + dir * 6, -40, viewW + 40);
      }
    } else if (e.type === 'strafer') {
      e.x += e.vx * dt;
      e.y += Math.sin(now * 0.004 + i) * 40 * dt;
      e.cd -= dt * 1000;
      if (e.cd <= 0) {
        const cdMin = Number.isFinite(e.cdMin) ? e.cdMin : defaultStraferCdMin;
        const cdMax = Number.isFinite(e.cdMax) ? e.cdMax : defaultStraferCdMax;
        e.cd = rand(cdMin, cdMax);
        const bullet = getBullet();
        const bornAt = state.time * 1000;
        bullet.x = e.x;
        bullet.y = e.y + 10;
        const baseVx = (player.x - e.x) * 0.0025 + enemySquallSpread(state, 0.12);
        bullet.vx = baseVx * speedFactor * themeSpeed;
        bullet.vy = 180 * speedFactor * themeSpeed;
        bullet.r = 6;
        bullet.bornAt = bornAt;
        bullet.updatedAt = bornAt;
        bullet.owner = 'enemy';
        state.enemyBullets.push(bullet);
      }
      if (e.x < -60 || e.x > viewW + 60) {
        state.enemies.splice(i, 1);
        continue;
      }
    } else if (e.type === 'drone') {
      const dx = player.x - e.x;
      const dy = player.y - e.y;
      const d = Math.hypot(dx, dy) + 0.0001;
      const accel = Number.isFinite(e.accel) ? e.accel : defaultDroneAccel;
      e.vx += (dx / d) * accel * dt;
      e.vy += (dy / d) * accel * dt;
      e.x += e.vx * dt;
      e.y += e.vy * dt;
      if (e.x < -60 || e.x > viewW + 60) {
        state.enemies.splice(i, 1);
        continue;
      }
    } else if (e.type === 'turret') {
      e.y += e.vy * dt;
      e.cd -= dt * 1000;
      if (e.cd <= 0) {
        const cdMin = Number.isFinite(e.cdMin) ? e.cdMin : defaultTurretCdMin;
        const cdMax = Number.isFinite(e.cdMax) ? e.cdMax : defaultTurretCdMax;
        e.cd = rand(cdMin, cdMax);
        const angle = Math.atan2(player.y - e.y, player.x - e.x) + enemySquallSpread(state, 0.005);
        const bullet = getBullet();
        const bornAt = state.time * 1000;
        bullet.x = e.x;
        bullet.y = e.y;
        const projectileSpeed =
          (Number.isFinite(e.bulletSpeed) ? e.bulletSpeed : defaultTurretBulletSpeed) * speedFactor * themeSpeed;
        bullet.vx = Math.cos(angle) * projectileSpeed;
        bullet.vy = Math.sin(angle) * projectileSpeed;
        bullet.r = 6;
        bullet.bornAt = bornAt;
        bullet.updatedAt = bornAt;
        bullet.owner = 'enemy';
        state.enemyBullets.push(bullet);
      }
      if (e.x < 60 || e.x > viewW - 60) {
        e.vx *= -1;
        e.x = clamp(e.x, 60, viewW - 60);
      }
    } else if (e.type === 'splitter') {
      const accel = Number.isFinite(e.accel) ? e.accel : SPLITTER_ACCEL;
      e.phase = (e.phase ?? 0) + dt * (e.wobble ?? 1.1);
      const wobbleForce = Math.sin(now * 0.002 + e.phase) * accel * 0.25;
      const dx = player.x - e.x;
      const steer = clamp(dx * 0.02, -accel, accel);
      e.vx += (wobbleForce + steer) * dt;
      e.vx = clamp(e.vx, -140, 140);
      e.vy += Math.sin(now * 0.003 + e.phase * 0.6) * accel * 0.12 * dt;
      e.x += e.vx * dt;
      e.y += e.vy * dt;
      if (e.x < 50) {
        e.x = 50;
        e.vx = Math.abs(e.vx || 40) * 0.7;
      } else if (e.x > viewW - 50) {
        e.x = viewW - 50;
        e.vx = -Math.abs(e.vx || 40) * 0.7;
      }
    } else if (e.type === 'shield-drone') {
      e.wobblePhase = (e.wobblePhase ?? 0) + dt * 2.8;
      const wobbleRadius = Number.isFinite(e.wobbleRadius) ? e.wobbleRadius : 24;
      e.x += Math.sin(e.wobblePhase) * wobbleRadius * dt;
      e.y += e.vy * dt;
      e.vx *= 0.96;
      const baseCooldown = Number.isFinite(e.cooldownBase) ? e.cooldownBase : SHIELD_DRONE_COOLDOWN_MS;
      e.cooldown = (e.cooldown ?? baseCooldown) - dtMs;
      if (e.cooldown <= 0) {
        e.cooldown = baseCooldown;
        applyShieldEmitter(state, e);
      }
      if (e.x < 60) {
        e.x = 60;
        e.wobblePhase += Math.PI / 2;
      } else if (e.x > viewW - 60) {
        e.x = viewW - 60;
        e.wobblePhase += Math.PI / 2;
      }
    }
    if (e.y > viewH + 80) {
      state.enemies.splice(i, 1);
    }
  }
}

export function spawnBoss(state, bossConfig = {}) {
  const { w } = getViewSize();
  const viewW = Math.max(w, 1);
  state.enemies.length = 0;
  const baseHp = bossConfig.hp ?? DEFAULT_BOSS_HP;
  const resolvedHp = Math.max(1, Math.round(baseHp * getDifficultyFactor(state, 'hp', 1)));
  const rawThresholds = Array.isArray(bossConfig.phases)
    ? bossConfig.phases
    : bossConfig.phaseThresholds ?? BOSS_PHASE_THRESHOLDS;
  const thresholds = (rawThresholds ?? BOSS_PHASE_THRESHOLDS)
    .map((v) => Number(v))
    .filter((v) => Number.isFinite(v));
  const resolvedMax = bossConfig.maxPhase ?? Math.max(1, thresholds.length + 1);
  const role = bossConfig.role ?? 'final';
  const variant = bossConfig.variant ?? role;
  const introDuration = Number.isFinite(bossConfig.introDuration)
    ? Math.max(0, bossConfig.introDuration)
    : 2200;
  const rawMessage = typeof bossConfig.introMessage === 'string' ? bossConfig.introMessage.trim() : '';
  const introMessage = rawMessage.length ? rawMessage : 'WARNING — CORE GUARDIAN';
  const introColour = bossConfig.introColour ?? null;
  const introGlow = bossConfig.introGlow ?? null;
  const bannerColour = bossConfig.bannerColour ?? null;
  const healthLabel = bossConfig.healthLabel ?? null;
  const warningTimer = Math.max(0, bossConfig.warningTimer ?? 0);
  const boss = {
    type: 'boss',
    kind: bossConfig.kind ?? 'standard',
    x: viewW / 2,
    y: -160,
    vx: 0,
    vy: 160,
    r: 60,
    hp: resolvedHp,
    maxHp: resolvedHp,
    currentPhase: 1,
    phase: 1,
    maxPhase: Math.max(1, resolvedMax ?? MAX_BOSS_PHASE),
    phaseThresholds: thresholds,
    telegraphUntil: 0,
    telegraphIntensity: 0,
    telegraphPhase: 1,
    patternState: {},
    sweepDir: 1,
    entering: true,
    introTimer: introDuration,
    introDuration,
    introMessage,
    introColour,
    introGlow,
    bannerColour,
    healthLabel,
    phaseFlashTimer: 0,
    specialCueTimer: 0,
    warningTimer,
    glowPulse: 0,
    warningPulse: 0,
    rewardDropped: false,
    beam: null,
    role,
    variant,
  };
  drainBullets(state.enemyBullets);
  state.boss = boss;
  state.bossType = role;
  return boss;
}

export function spawnMidBoss(state, bossConfig = {}) {
  const config = {
    ...bossConfig,
    role: 'mid',
    variant: 'mid',
    phaseThresholds: [],
    phases: [],
    maxPhase: 1,
    introDuration: bossConfig?.introDuration ?? 1800,
  };
  if (!Number.isFinite(config.hp)) {
    config.hp = 240;
  }
  if (!config.introMessage) {
    config.introMessage = 'INTRUDER ALERT';
  }
  if (!config.introColour) {
    config.introColour = '#ff5a6e';
  }
  if (!config.bannerColour) {
    config.bannerColour = 'rgba(255, 245, 245, 0.88)';
  }
  if (!config.healthLabel) {
    config.healthLabel = 'Intruder Integrity';
  }
  const boss = spawnBoss(state, config);
  boss.maxPhase = 1;
  boss.phaseThresholds = [];
  boss.currentPhase = 1;
  boss.phase = 1;
  boss.telegraphPhase = 1;
  boss.patternState = {};
  boss.warningTimer = Math.max(boss.warningTimer, 1200);
  boss.sweepDir = Math.random() < 0.5 ? -1 : 1;
  return boss;
}

export function updateBoss(state, dt, now, player, palette) {
  const boss = state.boss;
  if (!boss) {
    return;
  }
  const { w, h } = getViewSize();
  const viewW = Math.max(w, 1);
  const viewH = Math.max(h, 1);
  const particles = resolvePaletteSection(palette, 'particles');
  const nowMs = now;

  if (boss.entering) {
    boss.y += boss.vy * dt;
    if (boss.y >= viewH * 0.25) {
      boss.y = viewH * 0.25;
      boss.vy = 0;
      boss.entering = false;
    }
  }

  boss.glowPulse = (boss.glowPulse + dt * 6.5) % TAU;
  boss.warningPulse = (boss.warningPulse + dt * 8.2) % TAU;
  boss.phaseFlashTimer = Math.max(0, boss.phaseFlashTimer - dt * 1000);
  boss.specialCueTimer = Math.max(0, boss.specialCueTimer - dt * 1000);
  boss.warningTimer = Math.max(0, boss.warningTimer - dt * 1000);
  boss.introTimer = Math.max(0, boss.introTimer - dt * 1000);
  const mercyActive = state.bossMercyUntil && nowMs < state.bossMercyUntil;
  const fireFactor = mercyActive ? 0 : 1;
  let telegraphing = false;
  if (boss.telegraphUntil) {
    const remaining = boss.telegraphUntil - nowMs;
    if (remaining > 0) {
      boss.telegraphIntensity = clamp(remaining / PHASE_TELEGRAPH_MS, 0, 1);
      telegraphing = true;
    } else {
      boss.telegraphUntil = 0;
      boss.telegraphIntensity = 0;
    }
  } else {
    boss.telegraphIntensity = 0;
  }
  if (!telegraphing) {
    boss.telegraphPhase = boss.currentPhase || 1;
  }

  if (boss.role === 'mid' || boss.variant === 'mid') {
    boss.telegraphPhase = 1;
    updateMidBoss(state, boss, dt, nowMs, player, viewW, viewH, { fireFactor });
    return;
  }

  const enterPhase = (targetPhase) => {
    const clamped = Math.min(targetPhase, boss.maxPhase || MAX_BOSS_PHASE);
    if (boss.currentPhase === clamped) {
      return;
    }
    boss.currentPhase = clamped;
    boss.phase = boss.currentPhase;
    boss.phaseFlashTimer = PHASE_TELEGRAPH_MS;
    boss.specialCueTimer = PHASE_TELEGRAPH_MS;
    boss.telegraphUntil = nowMs + PHASE_TELEGRAPH_MS;
    boss.telegraphIntensity = 1;
    boss.telegraphPhase = clamped;
    boss.patternState = {};
    boss.beam = null;
    addParticle(state, boss.x, boss.y, particles.bossHit, 48, 4.4, 900);
    playPow();
    if (boss.currentPhase >= 3) {
      boss.warningTimer = Math.max(boss.warningTimer, 1200);
    }
  };

  const ratio = boss.maxHp > 0 ? Math.max(0, boss.hp) / boss.maxHp : 1;
  let targetPhase = boss.currentPhase;
  const thresholds = boss.phaseThresholds || [];
  while (targetPhase < (boss.maxPhase || MAX_BOSS_PHASE)) {
    const threshold = thresholds[targetPhase - 1];
    if (threshold === undefined) {
      break;
    }
    if (ratio < threshold) {
      targetPhase += 1;
    } else {
      break;
    }
  }
  if (targetPhase !== boss.currentPhase) {
    enterPhase(targetPhase);
  }

  const leftBound = 140;
  const rightBound = viewW - 140;
  const sweepSpeed = boss.currentPhase === 1 ? 120 : boss.currentPhase === 2 ? 180 : 220;
  boss.x += boss.sweepDir * sweepSpeed * dt;
  if (boss.x < leftBound) {
    boss.x = leftBound;
    boss.sweepDir = 1;
  } else if (boss.x > rightBound) {
    boss.x = rightBound;
    boss.sweepDir = -1;
  }

  if (boss.currentPhase === 1) {
    boss.y = clamp(
      boss.y + Math.sin(nowMs * 0.0015) * 12 * dt * 60,
      viewH * 0.22,
      viewH * 0.28,
    );
  } else if (boss.currentPhase === 2) {
    boss.y = viewH * 0.22 + Math.sin(nowMs * 0.0025) * 36;
  } else {
    boss.y = viewH * 0.2 + Math.sin(nowMs * 0.0031) * 44 + Math.sin(boss.glowPulse) * 6;
  }

  updateBossBeam(boss, dt, viewH);
  if (boss.beam) {
    boss.beam.safeWidth = mercyActive ? BEAM_SAFE_WIDTH * 1.4 : BEAM_SAFE_WIDTH;
  }

  if (!telegraphing && !boss.entering) {
    if (boss.currentPhase === 1) {
      updatePhase1Pattern(state, boss, dt, player, { fireFactor });
    } else if (boss.currentPhase === 2) {
      updatePhase2Pattern(state, boss, dt, player, { fireFactor, mercyActive });
    } else {
      updatePhase3Pattern(state, boss, dt, player, viewH, { fireFactor, mercyActive });
    }
  }
}

export function drawBoss(ctx, boss, palette) {
  if (!boss) {
    return;
  }
  const { w, h } = getViewSize();
  const bossPalette = resolvePaletteSection(palette, 'boss');
  if (boss.warningTimer > 0) {
    const intensity = clamp(boss.warningTimer / 2000, 0, 1);
    const pulse = 0.65 + 0.35 * Math.sin(boss.warningPulse || 0);
    ctx.save();
    ctx.fillStyle = bossPalette.warningBackdrop;
    ctx.globalAlpha = intensity * 0.9;
    ctx.fillRect(0, 0, w, h);
    ctx.globalAlpha = 1;
    ctx.font = 'bold 64px "Segoe UI", sans-serif';
    ctx.textAlign = 'center';
    ctx.shadowColor = bossPalette.warningGlow;
    ctx.shadowBlur = 28;
    ctx.strokeStyle = bossPalette.warningStroke;
    ctx.lineWidth = 3;
    const y = h * 0.2;
    const fill = bossPalette.warningFill;
    ctx.strokeText('WARNING', w / 2, y);
    ctx.fillStyle = fill;
    ctx.globalAlpha = pulse;
    ctx.fillText('WARNING', w / 2, y);
    ctx.restore();
  }
  if (boss.introTimer > 0 && (boss.role === 'mid' || boss.variant === 'mid')) {
    const introDuration = Math.max(1, boss.introDuration ?? 1800);
    const remaining = clamp(boss.introTimer / introDuration, 0, 1);
    const pulse = 0.4 + 0.6 * Math.sin((1 - remaining) * Math.PI);
    const bandHeight = 68;
    const centerY = h * 0.18;
    ctx.save();
    ctx.fillStyle = boss.bannerColour ?? 'rgba(255, 245, 245, 0.88)';
    ctx.globalAlpha = Math.max(0.2, Math.min(0.95, pulse));
    ctx.fillRect(0, centerY - bandHeight / 2, w, bandHeight);
    ctx.globalAlpha = 1;
    ctx.font = 'bold 44px "Segoe UI", sans-serif';
    ctx.textAlign = 'center';
    ctx.fillStyle = boss.introColour ?? bossPalette.introText;
    ctx.shadowColor = boss.introGlow ?? boss.introColour ?? bossPalette.introGlow;
    ctx.shadowBlur = 24;
    const message = boss.introMessage ?? 'INTRUDER ALERT';
    ctx.fillText(message, w / 2, centerY + 8);
    ctx.restore();
  }
  if (boss.beam) {
    drawBossBeam(ctx, boss, bossPalette);
  }
  ctx.save();
  ctx.translate(boss.x, boss.y);
  const phase = boss.currentPhase ?? boss.phase ?? 1;
  const isPhase2 = phase === 2;
  const isPhase3 = phase >= 3;
  const telegraphIntensity = clamp(boss.telegraphIntensity ?? 0, 0, 1);
  const telegraphStrength = Math.max(
    boss.phaseFlashTimer / PHASE_TELEGRAPH_MS,
    boss.specialCueTimer / PHASE_TELEGRAPH_MS,
    telegraphIntensity,
  );
  const telegraphActive = telegraphStrength > 0.01;
  const telegraphPulse = 0.65 + 0.35 * Math.sin((boss.glowPulse || 0) * 2);
  const telegraphPhaseIndex = clamp(
    boss.telegraphPhase ?? phase,
    1,
    boss.maxPhase ?? MAX_BOSS_PHASE,
  );
  const telegraphColor =
    telegraphPhaseIndex >= 3
      ? bossPalette.strokePhase3 || bossPalette.phaseShiftGlow
      : telegraphPhaseIndex === 2
        ? bossPalette.strokePhase2 || bossPalette.phaseShiftGlow
        : bossPalette.strokePhase1 || bossPalette.phaseShiftGlow;
  const telegraphOuter =
    telegraphPhaseIndex >= 3
      ? bossPalette.phase3Trim || bossPalette.phaseShiftOuter || telegraphColor
      : telegraphPhaseIndex === 2
        ? bossPalette.phase2Trim || bossPalette.phaseShiftOuter || telegraphColor
        : bossPalette.phaseShiftOuter || telegraphColor;
  const telegraphTrim =
    telegraphPhaseIndex >= 3
      ? bossPalette.phase3Trim || bossPalette.phaseShiftTrim || telegraphColor
      : telegraphPhaseIndex === 2
        ? bossPalette.phase2Trim || bossPalette.phaseShiftTrim || telegraphColor
        : bossPalette.phaseShiftTrim || telegraphColor;
  if (telegraphActive) {
    ctx.save();
    ctx.globalCompositeOperation = 'lighter';
    ctx.fillStyle = telegraphColor;
    ctx.globalAlpha = clamp(0.35 + telegraphStrength * 0.4, 0, 0.85);
    ctx.beginPath();
    ctx.arc(0, 0, 110 + telegraphPulse * 16, 0, TAU);
    ctx.fill();
    ctx.restore();
  }
  let shadowColor = isPhase3
    ? bossPalette.shadowPhase3
    : isPhase2
      ? bossPalette.shadowPhase2
      : bossPalette.shadowPhase1;
  let shadowBlur = isPhase3 ? 46 : isPhase2 ? 40 : 28;
  let strokeStyle = isPhase3
    ? bossPalette.strokePhase3
    : isPhase2
      ? bossPalette.strokePhase2
      : bossPalette.strokePhase1;
  if (telegraphStrength > 0.01) {
    shadowColor = telegraphColor;
    shadowBlur = 52 + telegraphPulse * 12 * clamp(telegraphStrength, 0, 1);
    strokeStyle = telegraphColor;
  }
  ctx.shadowColor = shadowColor;
  ctx.shadowBlur = shadowBlur;
  ctx.fillStyle = bossPalette.bodyFill;
  ctx.strokeStyle = strokeStyle;
  ctx.lineWidth = 3;
  ctx.beginPath();
  ctx.moveTo(-60, 20);
  ctx.quadraticCurveTo(-20, -40, 0, -50);
  ctx.quadraticCurveTo(20, -40, 60, 20);
  ctx.quadraticCurveTo(20, 40, 0, 54);
  ctx.quadraticCurveTo(-20, 40, -60, 20);
  ctx.closePath();
  ctx.fill();
  ctx.stroke();
  ctx.shadowBlur = 0;
  const canopyPhase2 = bossPalette.canopyPhase2;
  const canopyPhase3 = bossPalette.canopyPhase3;
  ctx.fillStyle = isPhase3
    ? canopyPhase3
    : isPhase2
      ? canopyPhase2
      : bossPalette.canopy;
  ctx.fillRect(-14, -16, 28, 32);
  const coreInner = telegraphStrength > 0.01 ? telegraphColor : bossPalette.coreGlow;
  const coreOuter = telegraphStrength > 0.01 ? telegraphOuter : bossPalette.coreOuter;
  drawGlowCircle(
    ctx,
    0,
    0,
    16,
    coreInner,
    coreOuter,
  );
  ctx.fillStyle = bossPalette.beam;
  ctx.fillRect(-4, -10, 8, 20);
  let trimColor = bossPalette.trim;
  if (telegraphStrength > 0.01) {
    trimColor = telegraphTrim;
  }
  ctx.fillStyle = trimColor;
  ctx.fillRect(-22, 12, 44, 6);
  if (isPhase2) {
    ctx.fillStyle = bossPalette.phase2Trim;
    ctx.fillRect(-40, 24, 80, 6);
  }
  if (isPhase3) {
    ctx.fillStyle = bossPalette.phase3Trim;
    ctx.fillRect(-46, 30, 92, 6);
  }
  if (boss.introTimer > 0 && !(boss.role === 'mid' || boss.variant === 'mid')) {
    ctx.save();
    ctx.translate(0, -80);
    ctx.font = '18px "Segoe UI", sans-serif';
    ctx.textAlign = 'center';
    ctx.fillStyle = boss.introColour ?? bossPalette.introText;
    ctx.shadowColor = boss.introGlow ?? bossPalette.introGlow;
    ctx.shadowBlur = 12;
    const message = boss.introMessage ?? 'WARNING — CORE GUARDIAN';
    ctx.fillText(message, 0, 0);
    ctx.restore();
  }
  ctx.restore();
}

export function drawBossHealth(ctx, boss, palette) {
  if (!boss) {
    return;
  }
  const { w } = getViewSize();
  const viewW = Math.max(w, 1);
  const bossPalette = resolvePaletteSection(palette, 'boss');
  const width = Math.min(viewW * 0.55, 440);
  const height = 16;
  const x = (viewW - width) / 2;
  const y = 40;
  const ratio = boss.maxHp > 0 ? Math.max(0, boss.hp) / boss.maxHp : 0;
  const thresholds = [...(boss.phaseThresholds || [])];
  while (thresholds.length < 2) {
    const fallback = thresholds.length === 0 ? 2 / 3 : thresholds[thresholds.length - 1] * 0.5;
    thresholds.push(clamp(fallback, 0, 1));
  }
  const bounds = [1];
  let lastBound = 1;
  for (let i = 0; i < 2; i++) {
    const next = clamp(thresholds[i], 0, lastBound);
    bounds.push(next);
    lastBound = next;
  }
  bounds.push(0);
  const phaseColors = [
    bossPalette.strokePhase1 || bossPalette.healthFill,
    bossPalette.strokePhase2 || bossPalette.healthFill,
    bossPalette.strokePhase3 || bossPalette.healthFill,
  ];
  ctx.save();
  ctx.shadowColor = bossPalette.healthShadow;
  ctx.shadowBlur = 20;
  ctx.fillStyle = bossPalette.healthBackdrop || 'rgba(0,0,0,0.4)';
  ctx.fillRect(x - 8, y - 10, width + 16, height + 20);
  ctx.shadowBlur = 0;
  const telegraphStrength = clamp(
    Math.max(
      boss.phaseFlashTimer / PHASE_TELEGRAPH_MS,
      boss.specialCueTimer / PHASE_TELEGRAPH_MS,
      boss.telegraphIntensity ?? 0,
    ),
    0,
    1,
  );
  const telegraphPhaseIndex = clamp(
    (boss.telegraphPhase ?? boss.currentPhase ?? 1) - 1,
    0,
    2,
  );
  const currentPhaseIndex = clamp((boss.currentPhase ?? 1) - 1, 0, 2);
  let drawX = x;
  for (let i = 0; i < 3; i++) {
    const upper = bounds[i];
    const lower = bounds[i + 1];
    const span = Math.max(0, upper - lower);
    const segWidth = width * span;
    if (segWidth <= 0) {
      continue;
    }
    const color = phaseColors[i] || bossPalette.healthFill;
    const fillAmount = span > 0 ? clamp((ratio - lower) / span, 0, 1) : 0;
    ctx.fillStyle = bossPalette.healthBackground;
    ctx.globalAlpha = 0.35;
    ctx.fillRect(drawX, y, segWidth, height);
    ctx.globalAlpha = 1;
    if (fillAmount > 0) {
      ctx.fillStyle = color;
      ctx.fillRect(drawX, y, segWidth * fillAmount, height);
    }
    const highlightIndex = telegraphStrength > 0.01 ? telegraphPhaseIndex : currentPhaseIndex;
    const isHighlighted = i === highlightIndex;
    if (isHighlighted) {
      const glowStrength = telegraphStrength > 0.01 ? telegraphStrength : 0.35;
      ctx.save();
      ctx.shadowColor = color;
      ctx.shadowBlur = 24 * Math.max(glowStrength, 0.25);
      ctx.strokeStyle = color;
      ctx.lineWidth = 2;
      ctx.strokeRect(drawX - 1, y - 1, segWidth + 2, height + 2);
      ctx.restore();
    }
    ctx.strokeStyle = bossPalette.healthStroke;
    ctx.lineWidth = 1.5;
    ctx.strokeRect(drawX, y, segWidth, height);
    if (i < 2) {
      ctx.fillStyle = bossPalette.healthStroke;
      ctx.globalAlpha = 0.6;
      ctx.fillRect(drawX + segWidth - 1, y - 2, 2, height + 4);
      ctx.globalAlpha = 1;
    }
    drawX += segWidth;
  }
  ctx.lineWidth = 2;
  ctx.strokeStyle = bossPalette.healthStroke;
  ctx.strokeRect(x - 1, y - 1, width + 2, height + 2);
  ctx.lineWidth = 1;
  ctx.font = 'bold 14px "Segoe UI", sans-serif';
  ctx.textAlign = 'center';
  ctx.fillStyle = bossPalette.healthText;
  const phaseValue = clamp(boss.currentPhase ?? 1, 1, boss.maxPhase ?? MAX_BOSS_PHASE);
  const percent = Math.ceil(ratio * 100);
  const isMidBoss = boss.role === 'mid' || boss.variant === 'mid';
  const baseLabel = boss.healthLabel
    ?? (isMidBoss ? 'Intruder Integrity' : 'Boss Integrity');
  let caption = `${baseLabel} ${percent}%`;
  if (!isMidBoss && (boss.maxPhase ?? MAX_BOSS_PHASE) > 1) {
    caption += ` · Phase ${phaseValue}`;
  }
  ctx.fillText(caption, viewW / 2, y - 8);
  ctx.restore();
}

export function drawEnemies(ctx, enemies, palette) {
  const enemyPalette = resolvePaletteSection(palette, 'enemies');
  for (const e of enemies) {
    ctx.save();
    ctx.translate(e.x, e.y);
    if (e.type === 'asteroid') {
      ctx.shadowColor = enemyPalette.asteroidGlow;
      ctx.shadowBlur = 6;
      ctx.fillStyle = enemyPalette.asteroidFill;
      ctx.strokeStyle = enemyPalette.asteroidStroke;
      ctx.lineWidth = 1;
      ctx.beginPath();
      for (let i = 0; i < 7; i++) {
        const ang = (i / 7) * TAU;
        const rr = e.r + rand(-4, 4);
        ctx.lineTo(Math.cos(ang) * rr, Math.sin(ang) * rr);
      }
      ctx.closePath();
      ctx.fill();
      ctx.stroke();
    } else if (e.type === 'strafer') {
      ctx.shadowColor = enemyPalette.straferGlow;
      ctx.shadowBlur = 10;
      ctx.fillStyle = enemyPalette.straferFill;
      ctx.strokeStyle = enemyPalette.straferStroke;
      ctx.lineWidth = 1.5;
      ctx.beginPath();
      ctx.moveTo(-14, 0);
      ctx.lineTo(0, -10);
      ctx.lineTo(14, 0);
      ctx.lineTo(0, 10);
      ctx.closePath();
      ctx.fill();
      ctx.stroke();
    } else if (e.type === 'drone') {
      ctx.shadowColor = enemyPalette.droneGlowInner;
      ctx.shadowBlur = 12;
      drawGlowCircle(
        ctx,
        0,
        0,
        e.r,
        enemyPalette.droneGlowInner,
        enemyPalette.droneGlowOuter,
      );
      ctx.fillStyle = enemyPalette.droneCore;
      ctx.fillRect(-2, -2, 4, 4);
    } else if (e.type === 'turret') {
      ctx.shadowColor = enemyPalette.turretGlow;
      ctx.shadowBlur = 12;
      ctx.fillStyle = enemyPalette.turretFill;
      ctx.strokeStyle = enemyPalette.turretStroke;
      ctx.lineWidth = 1.8;
      ctx.beginPath();
      ctx.arc(0, 0, 12, 0, TAU);
      ctx.fill();
      ctx.stroke();
      ctx.fillStyle = enemyPalette.turretBarrel;
      ctx.fillRect(-2, -8, 4, 8);
    } else if (e.type === 'splitter') {
      const lobes = Math.max(5, e.lobes ?? 6);
      const radius = Math.max(10, e.r ?? SPLITTER_DEFAULT_RADIUS);
      const phase = e.phase ?? 0;
      ctx.shadowColor = enemyPalette.splitterGlow ?? enemyPalette.droneGlowInner;
      ctx.shadowBlur = 14;
      ctx.fillStyle = enemyPalette.splitterFill ?? enemyPalette.droneGlowInner ?? '#1a1433';
      ctx.strokeStyle = enemyPalette.splitterStroke ?? enemyPalette.droneCore ?? '#ffffff';
      ctx.lineWidth = 1.6;
      ctx.beginPath();
      for (let l = 0; l < lobes; l++) {
        const ang = (l / lobes) * TAU;
        const wobble = Math.sin(ang * 2 + phase) * radius * 0.28;
        const r = radius + wobble;
        const px = Math.cos(ang) * r;
        const py = Math.sin(ang) * r;
        if (l === 0) {
          ctx.moveTo(px, py);
        } else {
          ctx.lineTo(px, py);
        }
      }
      ctx.closePath();
      ctx.fill();
      ctx.stroke();
      ctx.fillStyle = enemyPalette.splitterCore ?? enemyPalette.droneCore ?? '#9df5ff';
      ctx.globalAlpha = 0.85;
      ctx.beginPath();
      ctx.arc(0, 0, radius * 0.4, 0, TAU);
      ctx.fill();
      ctx.globalAlpha = 1;
    } else if (e.type === 'shield-drone') {
      const radius = Math.max(10, e.r ?? SHIELD_DRONE_DEFAULT_RADIUS);
      ctx.shadowColor = enemyPalette.shieldDroneGlow ?? enemyPalette.droneGlowInner;
      ctx.shadowBlur = 14;
      ctx.fillStyle = enemyPalette.shieldDroneFill ?? enemyPalette.droneGlowInner ?? '#0d1a33';
      ctx.strokeStyle = enemyPalette.shieldDroneTrim ?? enemyPalette.droneCore ?? '#3df2ff';
      ctx.lineWidth = 2;
      ctx.beginPath();
      ctx.arc(0, 0, radius, 0, TAU);
      ctx.fill();
      ctx.stroke();
      ctx.lineWidth = 1.2;
      ctx.globalAlpha = 0.85;
      ctx.strokeStyle = enemyPalette.shieldDroneInner ?? enemyPalette.shieldDroneTrim ?? '#ffffff';
      ctx.beginPath();
      ctx.arc(0, 0, radius * 0.55, 0, TAU);
      ctx.stroke();
      ctx.globalAlpha = 1;
    }
    if (Number.isFinite(e.shieldTimer) && e.shieldTimer > 0) {
      const duration = Number.isFinite(e.shieldDuration) ? e.shieldDuration : SHIELD_DRONE_DURATION_MS;
      const ratio = duration > 0 ? clamp(e.shieldTimer / duration, 0, 1) : 1;
      const baseRadius = Math.max(10, e.r ?? 10);
      const pulse = Math.sin((e.shieldPhase ?? 0) * 2) * 2;
      const bubbleRadius = baseRadius + 18 + pulse;
      const inner = enemyPalette.shieldBubbleInner ?? 'rgba(255, 255, 255, 0.22)';
      const outer = enemyPalette.shieldBubbleOuter ?? 'rgba(255, 255, 255, 0.05)';
      const gradient = ctx.createRadialGradient(0, 0, baseRadius * 0.85, 0, 0, bubbleRadius);
      gradient.addColorStop(0, inner);
      gradient.addColorStop(1, outer);
      ctx.globalAlpha = 0.45 + ratio * 0.35;
      ctx.fillStyle = gradient;
      ctx.beginPath();
      ctx.arc(0, 0, bubbleRadius, 0, TAU);
      ctx.fill();
      ctx.globalAlpha = 1;
      ctx.strokeStyle = enemyPalette.shieldBubbleRim ?? (enemyPalette.shieldDroneTrim ?? '#3df2ff');
      ctx.lineWidth = 1.2;
      ctx.globalAlpha = 0.6 + ratio * 0.3;
      ctx.beginPath();
      ctx.arc(0, 0, bubbleRadius, 0, TAU);
      ctx.stroke();
      ctx.globalAlpha = 1;
    }
    ctx.restore();
  }
}<|MERGE_RESOLUTION|>--- conflicted
+++ resolved
@@ -853,10 +853,7 @@
   const defaultTurretBulletSpeed = 220;
   const speedFactor = getDifficultyFactor(state, 'speed', 1);
   const themeSpeed = enemySpeedMod(state);
-<<<<<<< HEAD
-=======
   const dtMs = Math.max(0, dt * 1000);
->>>>>>> b2018e30
   for (let i = state.enemies.length - 1; i >= 0; i--) {
     const e = state.enemies[i];
     if (Number.isFinite(e.shieldTimer) && e.shieldTimer > 0) {
