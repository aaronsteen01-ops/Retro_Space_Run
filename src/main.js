/**
 * main.js — bootstraps Retro Space Run, orchestrating modules and the core game loop.
 */
// CHANGELOG: Introduced GameEvents integration, damage handling, and spawn scheduler wiring.
import { rand, coll, addParticle, clamp } from './utils.js';
import {
  canvas,
  ctx,
  showOverlay,
  hideOverlay,
  showPauseOverlay,
  updateLives,
  updateScore,
  updateComboMultiplier,
  updateTime,
  updatePower,
  updateShield,
  updateLevelChip,
  getActiveThemePalette,
  onThemeChange,
  getViewSize,
  getAssistMode,
  toggleAssistMode,
  onAssistChange,
  getAutoFire,
  toggleAutoFire,
  onAutoFireChange,
  setTheme,
  getActiveThemeKey,
  setGamepadIndicator,
  pulseMutatorIcon,
  refreshThemeOptions,
  ui,
} from './ui.js';
import {
  playZap,
  playHit,
  toggleAudio,
  resumeAudioContext,
  playPow,
  playSfx,
  playBossDown,
  getVolume,
  setVolume,
  setMusicTheme,
} from './audio.js';
import { resetPlayer, updatePlayer, clampPlayerToBounds, drawPlayer } from './player.js';
import {
  spawn,
  updateEnemies,
  drawEnemies,
  spawnBoss,
  spawnMidBoss,
  updateBoss,
  drawBoss,
  drawBossHealth,
  isPointInBossBeam,
  handleEnemyDestroyed,
} from './enemies.js';
import {
  resetPowerTimers,
  maybeSpawnPowerup,
  dropPowerup,
  ensureGuaranteedPowerups,
  updatePowerups,
  drawPowerups,
  clearExpiredPowers,
  resetPowerState,
} from './powerups.js';
import {
  handlePlayerShooting,
  drawPlayerBullets,
  drawEnemyBullets,
  setupWeapons,
  updateWeaponDrops,
  drawWeaponDrops,
  maybeDropWeaponToken,
  spawnWeaponToken,
  ensureGuaranteedWeaponDrop,
  updateMuzzleFlashes,
  drawMuzzleFlashes,
  updateWeaponHud,
} from './weapons.js';
import {
  DEFAULT_THEME_KEY,
  DEFAULT_THEME_PALETTE,
  resolvePaletteSection,
  getThemeKeys,
  getThemeLabel,
  getThemeBehaviour,
  applyThemeBehaviourToPalette,
} from './themes.js';
import { LEVELS } from './levels.js';
import {
  DIFFICULTY,
  getDifficultyMode,
  getDifficultyMultipliers,
  getDifficultyConfig,
  onDifficultyModeChange,
  setDifficulty,
} from './difficulty.js';
import { updateBullets, freeBullet, drainBullets } from './bullets.js';
import { getState as getInputState, onAction as onInputAction, clearInput, ACTIONS as INPUT_ACTIONS } from './input.js';
import {
  shakeScreen,
  updateEffects,
  getScreenShakeOffset,
  resetEffects,
  spawnExplosion,
  showToast,
  triggerDamagePulse,
  drawDamagePulse,
} from './effects.js';
import { getMetaValue, updateStoredMeta } from './storage.js';
import { GameEvents } from './events.js';
import { configureSpawner, startLevelSpawns, stopLevelSpawns, tickSpawner } from './spawner.js';
import {
  recordRunEnd,
  getSelectedShipKey,
  setSelectedShip,
  getMetaProgress,
  isPaletteUnlocked,
  unlockPalette,
  getUnlockedShips,
  getEndlessPersonalBests,
  recordEndlessResult,
} from './meta.js';
import { getStoryBeat } from './story.js';
import {
  SHIP_CATALOGUE,
  getShipByKey,
  getDefaultShipKey,
  getShipDisplayStats,
  getShipRequirement,
} from './ships.js';
import { evaluateAchievements, getAchievementProgress } from './achievements.js';

let activePalette = getActiveThemePalette() ?? DEFAULT_THEME_PALETTE;

const DEFAULT_LEVEL = LEVELS[0] ?? null;

const LEGACY_PROGRESS_STORAGE_KEY = 'retro-space-run.highest-level';

const MAX_WIND_DRIFT = 80;

const COMBO_DECAY_DELAY = 3.5;
const COMBO_MAX_VALUE = 20;
const COMBO_STEP = 0.1;
const COMBO_MAX_MULTIPLIER = 3;
const PASSIVE_SCORE_RATE = 30;

const STORY_OVERLAY_DURATION = 1800;

const MENU_SELECTION_STORAGE_KEY = 'retro-space-run.menu-selection';

const GAME_MODES = Object.freeze({
  CAMPAIGN: 'campaign',
  ENDLESS: 'endless',
});

const APP_VIEW_STATES = Object.freeze({
  MENU: 'MENU',
  GAMEPLAY: 'GAMEPLAY',
  ENDLESS: 'ENDLESS',
  GARAGE: 'GARAGE',
  ACHIEVEMENTS: 'ACHIEVEMENTS',
  OPTIONS: 'OPTIONS',
});

let currentViewState = APP_VIEW_STATES.MENU;
let previousViewState = APP_VIEW_STATES.MENU;

if (canvas && typeof canvas.addEventListener === 'function') {
  canvas.addEventListener('mousedown', (event) => {
    if (!ui || typeof ui.onClick !== 'function') {
      return;
    }
    const rect = canvas.getBoundingClientRect();
    const mx = event.clientX - rect.left;
    const my = event.clientY - rect.top;
    ui.onClick(mx, my);
  });
}

const ENDLESS_SCALE_STEP = 0.1;
const ENDLESS_BOSS_WAVE_MIN = 4;
const ENDLESS_BOSS_WAVE_MAX = 5;

const overlayElement = typeof document !== 'undefined' ? document.getElementById('overlay') : null;

const storyOverlayState = {
  active: false,
  timeout: null,
  keyHandler: null,
  clickHandler: null,
};

function isDebugEnabled() {
  if (typeof window !== 'undefined') {
    return Boolean(window.__rsrDebug);
  }
  return false;
}

function dlog(...args) {
  if (isDebugEnabled()) {
    console.log('[RSR]', ...args);
  }
}

<<<<<<< HEAD
=======
function dismissStoryOverlay({ hide = false } = {}) {
  if (storyOverlayState.timeout) {
    if (typeof window !== 'undefined') {
      window.clearTimeout(storyOverlayState.timeout);
    }
    storyOverlayState.timeout = null;
  }
  if (overlayElement && storyOverlayState.clickHandler) {
    overlayElement.removeEventListener('click', storyOverlayState.clickHandler);
  }
  if (typeof window !== 'undefined' && storyOverlayState.keyHandler) {
    window.removeEventListener('keydown', storyOverlayState.keyHandler, true);
  }
  storyOverlayState.clickHandler = null;
  storyOverlayState.keyHandler = null;
  if (hide && storyOverlayState.active) {
    hideOverlay();
  }
  storyOverlayState.active = false;
}

function showStoryOverlay(beat) {
  if (!beat || !overlayElement) {
    return;
  }
  dismissStoryOverlay({ hide: true });
  const lines = Array.isArray(beat.textLines)
    ? beat.textLines
        .filter((line) => typeof line === 'string' && line.trim().length)
        .map((line) => `<p class="story-card__line">${line}</p>`)
        .join('')
    : '';
  const hint = '<p class="story-card__hint">Press Space or click to skip</p>';
  const headingTag = beat.title ? `<h2>${beat.title}</h2>` : '';
  showOverlay(`
    <article class="story-card" role="status" aria-live="polite">
      ${headingTag}
      <div class="story-card__body">${lines}</div>
      ${hint}
    </article>
  `);
  storyOverlayState.active = true;

  const finish = () => {
    if (!storyOverlayState.active) {
      return;
    }
    const shouldHide = overlayElement?.querySelector('.story-card');
    dismissStoryOverlay();
    if (shouldHide) {
      hideOverlay();
    }
  };

  storyOverlayState.clickHandler = (event) => {
    event?.preventDefault?.();
    finish();
  };
  storyOverlayState.keyHandler = (event) => {
    if (!event) {
      return;
    }
    const code = event.code || event.key;
    if (code === 'Space' || code === 'Spacebar' || event.key === ' ') {
      event.preventDefault();
      finish();
    }
  };
  overlayElement.addEventListener('click', storyOverlayState.clickHandler);
  if (typeof window !== 'undefined') {
    window.addEventListener('keydown', storyOverlayState.keyHandler, true);
    storyOverlayState.timeout = window.setTimeout(finish, STORY_OVERLAY_DURATION);
  }
}

>>>>>>> b2018e30
function createThemeFxState() {
  return {
    overlay: null,
    overlayTime: 0,
    enemySpeedMultiplier: 1,
    powerupIntervalMultiplier: 1,
    powerupDurationMultiplier: 1,
  };
}

function cloneEnemyWeights(weights = {}) {
  const clone = {};
  for (const [type, value] of Object.entries(weights)) {
    if (Number.isFinite(value)) {
      clone[type] = value;
    }
  }
  return clone;
}

function applyEnemyWeightMultipliers(weights = {}, multipliers = {}) {
  if (!multipliers) {
    return weights;
  }
  const clone = { ...weights };
  for (const [type, multiplier] of Object.entries(multipliers)) {
    if (!Number.isFinite(multiplier)) {
      continue;
    }
    const base = Number.isFinite(clone[type]) ? clone[type] : 1;
    clone[type] = Math.max(0, base * multiplier);
  }
  return clone;
}

<<<<<<< HEAD
=======
function getMidBossConfig(level) {
  if (!level?.boss) {
    return null;
  }
  return level.boss.midBoss ?? null;
}

function getFinalBossConfig(level) {
  if (!level?.boss) {
    return null;
  }
  if (level.boss.finalBoss) {
    return level.boss.finalBoss;
  }
  return level.boss.kind ? level.boss : null;
}

function resolveMidBossTrigger(level, duration) {
  const config = getMidBossConfig(level);
  if (!config) {
    return null;
  }
  if (Number.isFinite(config.triggerTime)) {
    return Math.max(0, config.triggerTime);
  }
  const ratio = Number.isFinite(config.triggerRatio) ? clamp(config.triggerRatio, 0.1, 0.95) : 0.6;
  const baseDuration = Number.isFinite(duration) ? duration : level?.duration ?? 0;
  return baseDuration * ratio;
}

function maybeSpawnMidBossFight() {
  const level = state.level;
  const config = getMidBossConfig(level);
  if (!config) {
    return;
  }
  if (state.midBossSpawned || state.midBossDefeated || state.boss || state.bossSpawned) {
    return;
  }
  const triggerAt = resolveMidBossTrigger(level, state.levelDur);
  if (!Number.isFinite(triggerAt)) {
    return;
  }
  if (state.time >= triggerAt) {
    spawnMidBoss(state, config);
    state.midBossSpawned = true;
    state.bossType = 'mid';
    GameEvents.emit('boss:spawned', { type: 'mid', config });
    showToast('INTRUDER ALERT', 900);
  }
}

>>>>>>> b2018e30
function clampMultiplier(value, fallback = 1, min = 0.1, max = 5) {
  if (!Number.isFinite(value)) {
    return fallback;
  }
  return Math.max(min, Math.min(max, value));
}

function defaultStarfieldConfig() {
  return {
    density: 1,
    depthRange: [0.4, 1.6],
    sizeRange: [1.4, 2.4],
    twinkle: { amplitude: 0.22, speed: 1.1 },
    baseAlpha: 0.42,
    brightThreshold: 1.18,
    brightBoost: 1.4,
    windFactor: 0.04,
    scrollSpeed: 60,
    scrollSpeedFactor: 0.05,
  };
}

function mergeStarfieldConfig(overrides = {}) {
  const defaults = defaultStarfieldConfig();
  const sizeRange = Array.isArray(overrides.sizeRange) && overrides.sizeRange.length >= 2
    ? overrides.sizeRange
    : defaults.sizeRange;
  const depthRange = Array.isArray(overrides.depthRange) && overrides.depthRange.length >= 2
    ? overrides.depthRange
    : defaults.depthRange;
  const twinkleDefaults = defaults.twinkle ?? {};
  const twinkleOverrides = overrides.twinkle ?? {};
  const twinkleAmplitude = Number.isFinite(twinkleOverrides.amplitude)
    ? Math.max(0, twinkleOverrides.amplitude)
    : twinkleDefaults.amplitude;
  const twinkleSpeed = Number.isFinite(twinkleOverrides.speed)
    ? Math.max(0, twinkleOverrides.speed)
    : twinkleDefaults.speed;
  return {
    ...defaults,
    ...overrides,
    density: Number.isFinite(overrides.density) ? Math.max(0.2, overrides.density) : defaults.density,
    baseAlpha: Number.isFinite(overrides.baseAlpha) ? Math.max(0.05, overrides.baseAlpha) : defaults.baseAlpha,
    brightThreshold: Number.isFinite(overrides.brightThreshold)
      ? Math.max(0.1, overrides.brightThreshold)
      : defaults.brightThreshold,
    brightBoost: Number.isFinite(overrides.brightBoost)
      ? Math.max(1, overrides.brightBoost)
      : defaults.brightBoost,
    windFactor: Number.isFinite(overrides.windFactor) ? overrides.windFactor : defaults.windFactor,
    scrollSpeed: Number.isFinite(overrides.scrollSpeed) ? Math.max(0, overrides.scrollSpeed) : defaults.scrollSpeed,
    scrollSpeedFactor: Number.isFinite(overrides.scrollSpeedFactor)
      ? Math.max(0, overrides.scrollSpeedFactor)
      : defaults.scrollSpeedFactor,
    sizeRange: [
      Math.max(0.2, sizeRange[0]),
      Math.max(Math.max(0.2, sizeRange[0]), sizeRange[1]),
    ],
    depthRange: [
      Math.max(0.05, depthRange[0]),
      Math.max(Math.max(0.05, depthRange[0]), depthRange[1]),
    ],
    twinkle: {
      amplitude: twinkleAmplitude,
      speed: twinkleSpeed,
    },
  };
}

function clampLevelIndex(value) {
  if (!Number.isFinite(value)) {
    return 1;
  }
  return Math.max(1, Math.min(LEVELS.length, Math.floor(value)));
}

function readHighestUnlockedLevel() {
  const metaValue = Number.parseInt(getMetaValue('highestUnlockedLevel', 1), 10);
  if (Number.isFinite(metaValue) && metaValue >= 1) {
    return clampLevelIndex(metaValue);
  }
  if (typeof window !== 'undefined') {
    try {
      const stored = window.localStorage?.getItem(LEGACY_PROGRESS_STORAGE_KEY);
      const parsed = Number.parseInt(stored ?? '', 10);
      if (Number.isFinite(parsed) && parsed >= 1) {
        const clamped = clampLevelIndex(parsed);
        updateStoredMeta({ highestUnlockedLevel: clamped });
        return clamped;
      }
    } catch (err) {
      /* ignore storage access issues */
    }
  }
  return 1;
}

function writeHighestUnlockedLevel(value) {
  const clamped = clampLevelIndex(value);
  const meta = updateStoredMeta({ highestUnlockedLevel: clamped });
  const stored = Number.parseInt(meta.highestUnlockedLevel ?? clamped, 10);
  return clampLevelIndex(Number.isFinite(stored) ? stored : clamped);
}

const LIFE_CAP_BASE = 5;
const ASSIST_LIFE_CAP = 6;
const SHIELD_BASE_DURATION = 8000;
const MIN_FIRE_RATE_MULTIPLIER = 0.4;
const FIRE_RATE_STEP = 0.9;
const MOVE_SPEED_STEP = 1.08;
const MAX_MOVE_SPEED_MULTIPLIER = 1.8;
const SHIELD_DURATION_STEP = 1.2;
const MAX_SHIELD_DURATION_MULTIPLIER = 3;
const DUPLICATE_SHIELD_RATIO = 0.5;

function createRunUpgradeState() {
  return {
    fireRateMultiplier: 1,
    moveSpeedMultiplier: 1,
    shieldDurationMultiplier: 1,
    duplicateConversion: 'score',
  };
}

function createRunStats({ level = 1, shipKey = null } = {}) {
  const initialLevel = Number.isFinite(level) ? Math.max(1, Math.floor(level)) : 1;
  return {
    bosses: 0,
    kills: 0,
    livesLost: 0,
    score: 0,
    highestLevel: initialLevel,
    ship: shipKey,
  };
}

function getLifeCap(stateLike) {
  return stateLike.assistEnabled ? ASSIST_LIFE_CAP : LIFE_CAP_BASE;
}

function getShieldCapacity(stateLike) {
  const multiplier = stateLike.runUpgrades?.shieldDurationMultiplier ?? 1;
  return SHIELD_BASE_DURATION * multiplier;
}

let highestUnlockedLevel = clampLevelIndex(readHighestUnlockedLevel());
let bestScore = Math.max(0, Number.parseInt(getMetaValue('bestScore', 0), 10) || 0);
const initialEndlessBests = getEndlessPersonalBests();
let bestEndlessScore = Math.max(0, Number.isFinite(initialEndlessBests.score) ? initialEndlessBests.score : 0);
let bestEndlessTime = Math.max(0, Number.isFinite(initialEndlessBests.time) ? initialEndlessBests.time : 0);
const defaultShipKey = getDefaultShipKey();
const initialShipKey = getSelectedShipKey() || defaultShipKey;
const initialShip = getShipByKey(initialShipKey) ?? getShipByKey(defaultShipKey);

function unlockLevel(levelIndex) {
  const capped = clampLevelIndex(levelIndex);
  if (capped > highestUnlockedLevel) {
    highestUnlockedLevel = writeHighestUnlockedLevel(capped);
  }
}

function recordBestScore(score) {
  const numeric = Math.max(0, Math.floor(Number.isFinite(score) ? score : Number(score) || 0));
  if (numeric > bestScore) {
    bestScore = numeric;
    const meta = updateStoredMeta({ bestScore: numeric });
    const stored = Number.parseInt(meta.bestScore ?? numeric, 10);
    if (Number.isFinite(stored) && stored >= 0) {
      bestScore = Math.max(bestScore, stored);
    }
  }
}

function computeDifficultyMultipliers(mode = state.difficultyMode) {
  const base = { ...getDifficultyMultipliers(mode) };
  if (state.gameMode === GAME_MODES.ENDLESS) {
    const scale = Number.isFinite(state.endless?.difficultyScale)
      ? Math.max(0.5, state.endless.difficultyScale)
      : 1;
    return {
      density: (base.density ?? 1) * scale,
      speed: (base.speed ?? 1) * scale,
      hp: (base.hp ?? 1) * scale,
    };
  }
  return base;
}

function applyDifficultyMode(mode = state.difficultyMode) {
  const nextMode = mode ?? state.difficultyMode;
  state.difficultyMode = nextMode;
  state.difficulty = computeDifficultyMultipliers(nextMode);
}

function buildEndlessThemeOrder() {
  const keys = getThemeKeys();
  if (!Array.isArray(keys) || keys.length === 0) {
    return [DEFAULT_THEME_KEY];
  }
  return keys.slice();
}

function rollEndlessBossWave() {
  return Math.floor(Math.random() * (ENDLESS_BOSS_WAVE_MAX - ENDLESS_BOSS_WAVE_MIN + 1)) + ENDLESS_BOSS_WAVE_MIN;
}

function resetEndlessState() {
  const order = buildEndlessThemeOrder();
  const endless = state.endless ?? {};
  endless.active = true;
  endless.loop = 0;
  endless.stage = 1;
  endless.levelPointer = 0;
  endless.themeOrder = order;
  endless.themeIndex = 0;
  endless.currentTheme = order[0] ?? DEFAULT_THEME_KEY;
  endless.difficultyScale = 1;
  endless.waveCounter = 0;
  endless.nextBossWave = rollEndlessBossWave();
  endless.totalTime = 0;
  endless.randomBossActive = false;
  state.endless = endless;
  applyDifficultyMode(state.difficultyMode);
}

function getEndlessBaseLevel() {
  const levelsCount = LEVELS.length;
  if (levelsCount === 0) {
    return DEFAULT_LEVEL;
  }
  const pointer = state.endless?.levelPointer ?? 0;
  const index = ((pointer % levelsCount) + levelsCount) % levelsCount;
  return LEVELS[index] ?? DEFAULT_LEVEL;
}

function createEndlessLevelOverride() {
  const baseLevel = getEndlessBaseLevel();
  const endless = state.endless ?? {};
  if (!Array.isArray(endless.themeOrder) || endless.themeOrder.length === 0) {
    endless.themeOrder = buildEndlessThemeOrder();
    endless.themeIndex = 0;
  }
  const order = endless.themeOrder;
  const themeIndex = Number.isFinite(endless.themeIndex) ? endless.themeIndex : 0;
  const themeKey = order.length ? order[(themeIndex % order.length + order.length) % order.length] : baseLevel?.theme ?? DEFAULT_THEME_KEY;
  endless.themeIndex = order.length ? (themeIndex + 1) % order.length : 0;
  endless.currentTheme = themeKey;
  const behaviour = getThemeBehaviour(themeKey);
  return {
    ...baseLevel,
    theme: themeKey,
    themeBehaviour: behaviour,
  };
}

function advanceEndlessProgression() {
  const endless = state.endless ?? {};
  const levelsCount = LEVELS.length;
  endless.waveCounter = 0;
  endless.randomBossActive = false;
  endless.nextBossWave = rollEndlessBossWave();
  if (levelsCount > 0) {
    endless.levelPointer = (Number.isFinite(endless.levelPointer) ? endless.levelPointer : 0) + 1;
    if (endless.levelPointer >= levelsCount) {
      endless.levelPointer = 0;
      endless.loop = (endless.loop ?? 0) + 1;
      endless.difficultyScale = 1 + endless.loop * ENDLESS_SCALE_STEP;
      applyDifficultyMode(state.difficultyMode);
      showToast('Threat level rising!', 1200);
    }
  }
  endless.stage = (endless.stage ?? 1) + 1;
  state.endless = endless;
}

function cloneBossConfig(config = {}) {
  return JSON.parse(JSON.stringify(config));
}

function pickRandomEndlessBossConfig() {
  const pool = LEVELS.map((level) => getFinalBossConfig(level)).filter(Boolean);
  if (!pool.length) {
    return null;
  }
  const index = Math.floor(Math.random() * pool.length);
  return cloneBossConfig(pool[index]);
}

function spawnRandomEndlessBoss() {
  if (state.gameMode !== GAME_MODES.ENDLESS) {
    return;
  }
  if (state.boss || state.bossSpawned || state.endless?.randomBossActive) {
    return;
  }
  const config = pickRandomEndlessBossConfig();
  if (!config) {
    return;
  }
  const bossConfig = {
    ...config,
    role: 'endless',
    introMessage: config.introMessage ?? 'ENDLESS PROTOCOL',
    introColour: config.introColour ?? '#ff9dfd',
    bannerColour: config.bannerColour ?? 'rgba(255, 230, 255, 0.9)',
    healthLabel: config.healthLabel ?? 'Flagship Integrity',
  };
  spawnBoss(state, bossConfig);
  state.bossSpawned = true;
  state.bossType = 'endless';
  state.endless.randomBossActive = true;
  state.endless.waveCounter = 0;
  state.endless.nextBossWave = rollEndlessBossWave();
  showToast('ENEMY FLAGSHIP DETECTED', 1100);
  GameEvents.emit('boss:spawned', { type: 'endless', config: bossConfig });
}

const state = {
  running: false,
  paused: false,
  gameMode: GAME_MODES.CAMPAIGN,
  levelDur: DEFAULT_LEVEL?.duration ?? 0,
  levelIndex: 1,
  level: DEFAULT_LEVEL,
  nextWaveIndex: 0,
  time: 0,
  levelStartScore: 0,
  levelStartTime: 0,
  levelStartLives: 3,
  levelStartWeapon: null,
  score: 0,
  lives: 3,
  combo: { value: 0, decayTimer: 0, multiplier: 1 },
  passiveScoreCarry: 0,
  difficultyMode: getDifficultyMode(),
  difficulty: getDifficultyMultipliers(),
  player: null,
  ship: initialShip,
  bullets: [],
  enemies: [],
  enemyBullets: [],
  particles: [],
  windStrands: [],
  powerups: [],
  weaponDrops: [],
  weaponDropSecured: false,
  muzzleFlashes: [],
  weaponPickupFlash: null,
  levelOverlay: null,
  restartPromptVisible: false,
  starfield: mergeStarfieldConfig(),
  stars: [],
  endless: {
    active: false,
    loop: 0,
    stage: 1,
    levelPointer: 0,
    themeIndex: 0,
    themeOrder: [],
    currentTheme: DEFAULT_THEME_KEY,
    difficultyScale: 1,
    waveCounter: 0,
    nextBossWave: ENDLESS_BOSS_WAVE_MIN,
    totalTime: 0,
    randomBossActive: false,
  },
  finishGate: null,
  boss: null,
  bossType: null,
  bossSpawned: false,
  midBossSpawned: false,
  midBossDefeated: false,
  midBossDefeatedAt: 0,
  bossDefeatedAt: 0,
  bossMercyUntil: 0,
  lastShot: 0,
  shotDelay: 180,
  speed: 260,
  power: { name: null, until: 0 },
  shieldCapacity: 0,
  powerupsGrantedL1: 0,
  lastGuaranteedPowerup: null,
  weapon: null,
  theme: activePalette,
  renderPalette: activePalette,
  assistEnabled: getAssistMode(),
  settings: {
    autoFire: getAutoFire(),
    difficulty: getDifficultyMode(),
  },
  levelContext: { enemyWeights: {}, mutators: {}, themeKey: null, themeBehaviour: null },
  weather: { windX: 0, windDrift: 0, squall: null },
  levelIntroTimeout: null,
  runUpgrades: createRunUpgradeState(),
  themeFx: createThemeFxState(),
<<<<<<< HEAD
=======
  runStats: createRunStats({ level: 1, shipKey: initialShip?.key ?? defaultShipKey }),
  storyOutroShown: false,
>>>>>>> b2018e30
};

configureSpawner(state);
GameEvents.emit('difficulty:changed', {
  mode: state.difficultyMode,
  config: getDifficultyConfig(state.difficultyMode, DEFAULT_LEVEL?.key ?? DEFAULT_LEVEL ?? 'L1'),
});
dlog('Difficulty boot', state.difficultyMode);

function getComboState() {
  if (!state.combo) {
    state.combo = { value: 0, decayTimer: 0, multiplier: 1 };
  }
  return state.combo;
}

function computeComboMultiplier(value = 0) {
  const safeValue = Number.isFinite(value) ? Math.max(0, Math.min(COMBO_MAX_VALUE, value)) : 0;
  const raw = 1 + safeValue * COMBO_STEP;
  return Math.min(COMBO_MAX_MULTIPLIER, raw);
}

function applyComboValue(value, { allowHighlight = false } = {}) {
  const comboState = getComboState();
  const prevMultiplier = comboState.multiplier ?? computeComboMultiplier(comboState.value ?? 0);
  const safeValue = Math.max(0, Math.min(COMBO_MAX_VALUE, Number.isFinite(value) ? value : comboState.value || 0));
  comboState.value = safeValue;
  comboState.decayTimer = safeValue > 0 ? COMBO_DECAY_DELAY : 0;
  if (safeValue <= 0) {
    state.passiveScoreCarry = 0;
  }
  const newMultiplier = computeComboMultiplier(safeValue);
  comboState.multiplier = newMultiplier;
  const highlight = allowHighlight && newMultiplier > prevMultiplier + 0.001;
  updateComboMultiplier(newMultiplier, { highlight });
}

function incrementCombo() {
  const comboState = getComboState();
  applyComboValue((comboState.value ?? 0) + 1, { allowHighlight: true });
}

function resetCombo() {
  applyComboValue(0);
}

function updateComboTimer(dt) {
  const comboState = getComboState();
  if (comboState.value <= 0) {
    return;
  }
  comboState.decayTimer -= dt;
  if (comboState.decayTimer <= 0) {
    applyComboValue(0);
  }
}

function getScoreMultiplier() {
  const comboState = getComboState();
  return comboState.multiplier ?? computeComboMultiplier(comboState.value ?? 0);
}

function addScore(basePoints, { allowFraction = false } = {}) {
  const numericBase = Number(basePoints);
  if (!Number.isFinite(numericBase) || numericBase <= 0) {
    return 0;
  }
  const multiplier = getScoreMultiplier();
  if (allowFraction) {
    state.passiveScoreCarry = (state.passiveScoreCarry ?? 0) + numericBase * multiplier;
    const whole = Math.floor(state.passiveScoreCarry);
    if (whole > 0) {
      state.passiveScoreCarry -= whole;
      state.score += whole;
      updateScore(state.score);
      GameEvents.emit('score:changed', state.score);
      dlog('Score increment', whole, '→', state.score);
    }
    return whole;
  }
  const awarded = Math.max(0, Math.round(numericBase * multiplier));
  if (awarded > 0) {
    state.score += awarded;
    if (state.runStats) {
      state.runStats.score = (state.runStats.score ?? 0) + awarded;
    }
    updateScore(state.score);
    GameEvents.emit('score:changed', state.score);
    dlog('Score award', awarded, '→', state.score);
  }
  return awarded;
}

state.addScore = addScore;

function emitLivesChanged() {
  updateLives(state.lives);
  GameEvents.emit('lives:changed', state.lives);
  dlog('Lives', state.lives);
}

function emitShieldChanged(value = 0, maxValue = 1) {
  const resolvedMax = Number.isFinite(maxValue) && maxValue > 0 ? maxValue : getShieldCapacity(state) || SHIELD_BASE_DURATION;
  updateShield(value, resolvedMax);
  GameEvents.emit('shield:changed', { value, max: resolvedMax });
  dlog('Shield', value, '/', resolvedMax);
}

function emitPowerChanged(label) {
  const clean = typeof label === 'string' && label.trim().length ? label.trim() : 'None';
  const display = clean === 'None' ? 'None' : clean.toUpperCase();
  updatePower(display);
  GameEvents.emit('powerup:changed', display);
  dlog('Power-up', display);
}

function emitWeaponChanged() {
  updateWeaponHud(state);
  const weapon = state.weapon;
  if (weapon && typeof weapon === 'object') {
    dlog('Weapon', weapon.name ?? weapon.label ?? 'Weapon', 'Lv', weapon.level ?? 0);
  } else {
    dlog('Weapon', 'None');
  }
}

function applyPlayerDamage(damage) {
  const player = state.player;
  if (!player || !Number.isFinite(damage) || damage <= 0) {
    return { defeated: false, absorbed: 0, overflow: 0, lostLife: false };
  }
  const amount = Math.max(0, damage);
  const capacity = state.shieldCapacity || getShieldCapacity(state);
  const shieldBefore = Math.max(0, player.shield ?? 0);
  const absorbed = Math.min(shieldBefore, amount);
  let overflow = Math.max(0, amount - absorbed);
  if (absorbed > 0) {
    player.shield = Math.max(0, shieldBefore - absorbed);
    if (player.shield <= 0) {
      player.shield = 0;
      state.shieldCapacity = 0;
      if (state.power.name === 'shield') {
        state.power.name = null;
        state.power.until = 0;
        emitPowerChanged('None');
      }
    }
  }
  if (overflow > 0 && player.invuln > 0) {
    overflow = 0;
  }
  emitShieldChanged(player.shield, capacity || SHIELD_BASE_DURATION);
  const result = {
    defeated: false,
    absorbed,
    overflow,
    lostLife: false,
  };
  if (overflow > 0) {
    const lifeLoss = Math.max(1, Math.ceil(overflow));
    state.lives = Math.max(0, state.lives - lifeLoss);
    if (state.runStats && lifeLoss > 0) {
      state.runStats.livesLost = (state.runStats.livesLost ?? 0) + lifeLoss;
    }
    result.lostLife = lifeLoss > 0;
    emitLivesChanged();
    triggerDamagePulse(state.lives <= 1 ? 0.85 : 0.55);
    if (state.lives <= 0) {
      result.defeated = true;
    } else {
      player.invuln = state.assistEnabled ? 3000 : 2000;
    }
  }
  GameEvents.emit('player:hit', {
    damage: amount,
    absorbed,
    overflow,
    lives: state.lives,
    shield: player.shield,
  });
  dlog('Player hit', { damage: amount, absorbed, overflow, lives: state.lives, shield: player.shield });
  return result;
}

onDifficultyModeChange((mode) => {
  applyDifficultyMode(mode);
  state.settings.difficulty = mode;
  if (state.running && state.level) {
    const config = getDifficultyConfig(state.difficultyMode, state.level?.key ?? state.level);
    startLevelSpawns(config);
    dlog('Difficulty mode updated', mode, config);
  }
});

onThemeChange((key, palette) => {
  activePalette = palette ?? DEFAULT_THEME_PALETTE;
  refreshActivePalette();
<<<<<<< HEAD
=======
  setMusicTheme(key);
>>>>>>> b2018e30
});

onAssistChange((enabled) => {
  state.assistEnabled = enabled;
});

onAutoFireChange((enabled) => {
  state.settings.autoFire = enabled;
});

onInputAction(INPUT_ACTIONS.ASSIST, () => {
  toggleAssistMode();
});

GameEvents.on('wave:spawned', () => {
  if (state.gameMode !== GAME_MODES.ENDLESS || !state.endless?.active) {
    return;
  }
  if (state.boss || state.bossSpawned) {
    return;
  }
  state.endless.waveCounter = (state.endless.waveCounter ?? 0) + 1;
  if (state.endless.waveCounter >= state.endless.nextBossWave) {
    spawnRandomEndlessBoss();
  }
});

onInputAction(INPUT_ACTIONS.AUTO_FIRE, () => {
  toggleAutoFire();
});

onInputAction(INPUT_ACTIONS.OPTIONS, () => {
  if (optionsOverlayOpen) {
    closeOptionsOverlay();
    return;
  }
  if (state.running) {
    setAppState(APP_VIEW_STATES.OPTIONS, {
      context: 'game',
      onClose: () => {
        hideOverlay();
        state.paused = false;
        clearInput();
        setAppState(APP_VIEW_STATES.GAMEPLAY, { resume: true });
      },
    });
    return;
  }
  if (atMenuScreen) {
    setAppState(APP_VIEW_STATES.OPTIONS, {
      context: 'menu',
      onClose: () => {
        setAppState(APP_VIEW_STATES.MENU, { force: true });
      },
    });
  }
});

onInputAction(INPUT_ACTIONS.PAUSE, () => {
  if (!state.running) {
    return;
  }
  if (state.restartPromptVisible) {
    state.restartPromptVisible = false;
    hideOverlay();
    state.paused = false;
    clearInput();
    return;
  }
  state.paused = !state.paused;
  if (state.paused) {
    showPauseOverlay();
  } else {
    hideOverlay();
  }
});

onInputAction(INPUT_ACTIONS.RESTART, () => {
  if (!state.running || state.restartPromptVisible) {
    return;
  }
  if (!state.level) {
    return;
  }
  state.paused = true;
  clearInput();
  promptLevelRestart();
});

onInputAction(INPUT_ACTIONS.MUTE, () => {
  if (!state.running) {
    return;
  }
  toggleAudio();
});

onInputAction(INPUT_ACTIONS.FULLSCREEN, () => {
  if (!state.running) {
    return;
  }
  const el = document.documentElement;
  if (!document.fullscreenElement) {
    el.requestFullscreen?.();
  } else {
    document.exitFullscreen?.();
  }
});

let lastGamepadIndicatorState = false;
let atMenuScreen = false;
let optionsOverlayOpen = false;
let optionsOverlayCloseHandler = null;

function syncGamepadIndicator(connected) {
  const isConnected = Boolean(connected);
  if (isConnected === lastGamepadIndicatorState) {
    return;
  }
  lastGamepadIndicatorState = isConnected;
  setGamepadIndicator(isConnected);
}

syncGamepadIndicator(false);

function closeOptionsOverlay() {
  if (!optionsOverlayOpen) {
    return;
  }
  const handler = optionsOverlayCloseHandler;
  optionsOverlayOpen = false;
  optionsOverlayCloseHandler = null;
  if (typeof handler === 'function') {
    handler();
  } else {
    hideOverlay();
  }
}

window.addEventListener('click', () => {
  resumeAudioContext();
});

function spawnStars() {
  state.stars.length = 0;
  const { w, h } = getViewSize();
  const viewW = Math.max(w, 1);
  const viewH = Math.max(h, 1);
  const starfield = state.starfield ?? mergeStarfieldConfig();
  const density = Number.isFinite(starfield.density) ? Math.max(0.2, starfield.density) : 1;
  const baseCount = Math.ceil((viewW * viewH) / 9000);
  const count = Math.max(1, Math.floor(baseCount * density));
  const [depthMin, depthMax] = starfield.depthRange ?? [0.4, 1.6];
  const [sizeMin, sizeMax] = starfield.sizeRange ?? [1.4, 2.4];
  const twinkle = starfield.twinkle ?? {};
  const twinkleAmplitude = Number.isFinite(twinkle.amplitude) ? Math.max(0, twinkle.amplitude) : 0;
  const twinkleSpeed = Number.isFinite(twinkle.speed) ? Math.max(0, twinkle.speed) : 0;
  for (let i = 0; i < count; i++) {
    const depth = rand(depthMin, depthMax);
    const amplitude = twinkleAmplitude ? rand(twinkleAmplitude * 0.6, twinkleAmplitude * 1.2) : 0;
    state.stars.push({
      x: rand(0, viewW),
      y: rand(0, viewH),
      z: depth,
      size: rand(sizeMin, sizeMax),
      twinklePhase: rand(0, Math.PI * 2),
      twinkleSpeed: twinkleSpeed ? rand(twinkleSpeed * 0.75, twinkleSpeed * 1.25) : 0,
      twinkleAmplitude: amplitude,
    });
  }
  spawnWindStrands();
}

function spawnWindStrands() {
  state.windStrands.length = 0;
  const { w, h } = getViewSize();
  const viewW = Math.max(w, 1);
  const viewH = Math.max(h, 1);
  if (viewW <= 0 || viewH <= 0) {
    return;
  }
  const area = viewW * viewH;
  const baseCount = Math.max(6, Math.floor(area / 90000));
  const windMagnitude = Number.isFinite(state.weather?.windX) ? Math.abs(state.weather.windX) : 0;
  if (windMagnitude < 0.5) {
    return;
  }
  const emphasis = Math.max(0.6, Math.min(1.4, windMagnitude / 40 + 0.6));
  const count = Math.max(6, Math.floor(baseCount * emphasis));
  for (let i = 0; i < count; i++) {
    const depth = rand(0.45, 1.1);
    state.windStrands.push({
      x: rand(0, viewW),
      y: rand(0, viewH),
      speed: rand(90, 160) * depth,
      jitter: rand(-14, 14),
      length: rand(26, 46) * depth,
      alpha: rand(0.08, 0.18) * depth,
      depth,
    });
  }
}

window.addEventListener('resize', () => {
  spawnStars();
  if (state.player) {
    clampPlayerToBounds(state.player);
  }
  if (state.finishGate) {
    const { w } = getViewSize();
    state.finishGate.x = Math.max(w, 1) / 2;
  }
});

function ensureFinishGate() {
  if (state.finishGate) {
    return;
  }
  const { w } = getViewSize();
  const viewW = Math.max(w, 1);
  state.finishGate = {
    x: viewW / 2,
    y: -200,
    vy: 80,
    w: 240,
    h: 12,
  };
}

function drawGate(gate, palette) {
  const gatePalette = resolvePaletteSection(palette, 'gate');
  ctx.save();
  ctx.translate(gate.x, gate.y);
  const glow = (Math.sin(performance.now() * 0.003) + 1) * 0.5;
  ctx.shadowColor = gatePalette.glow;
  ctx.shadowBlur = 20 + 20 * glow;
  ctx.fillStyle = gatePalette.fill;
  ctx.fillRect(-gate.w / 2, -gate.h / 2, gate.w, gate.h);
  ctx.shadowBlur = 0;
  ctx.strokeStyle = gatePalette.strut;
  ctx.lineWidth = 3;
  ctx.beginPath();
  ctx.moveTo(-gate.w / 2, -40);
  ctx.lineTo(-gate.w / 2, 40);
  ctx.moveTo(gate.w / 2, -40);
  ctx.lineTo(gate.w / 2, 40);
  ctx.stroke();
  ctx.restore();
}

function resolveSquallConfig(setting) {
  if (!setting) {
    return null;
  }
  const defaults = {
    intervalMin: 10,
    intervalMax: 14,
    duration: 1.2,
    dimFactor: 0.8,
    playerSpread: 140,
    enemySpread: 28,
    enemySpreadMultiplier: 1.3,
  };
  if (typeof setting === 'object') {
    const interval = Array.isArray(setting.interval) && setting.interval.length >= 2
      ? setting.interval
      : null;
    const rawIntervalMin = interval ? Number(interval[0]) : Number(setting.intervalMin);
    const rawIntervalMax = interval ? Number(interval[1]) : Number(setting.intervalMax);
    if (Number.isFinite(rawIntervalMin)) {
      defaults.intervalMin = Math.max(1, rawIntervalMin);
    }
    if (Number.isFinite(rawIntervalMax)) {
      defaults.intervalMax = Math.max(defaults.intervalMin, rawIntervalMax);
    }
    if (Number.isFinite(setting.duration)) {
      defaults.duration = Math.max(0.2, setting.duration);
    }
    if (Number.isFinite(setting.dimFactor)) {
      const rawDim = Math.max(0.15, Math.min(1, setting.dimFactor));
      defaults.dimFactor = rawDim;
    }
    const spreadSource = Number.isFinite(setting.playerSpread)
      ? setting.playerSpread
      : Number.isFinite(setting.spread)
        ? setting.spread
        : null;
    if (Number.isFinite(spreadSource)) {
      defaults.playerSpread = Math.max(0, spreadSource);
    }
    if (Number.isFinite(setting.enemySpread)) {
      defaults.enemySpread = Math.max(0, setting.enemySpread);
    } else if (spreadSource !== null) {
      defaults.enemySpread = Math.max(0, defaults.playerSpread * 0.2);
    }
    const spreadMultiplierSource = Number.isFinite(setting.enemySpreadMultiplier)
      ? setting.enemySpreadMultiplier
      : Number.isFinite(setting.spreadMultiplier)
        ? setting.spreadMultiplier
        : null;
    if (Number.isFinite(spreadMultiplierSource)) {
      defaults.enemySpreadMultiplier = Math.max(1, spreadMultiplierSource);
    }
  }
  return defaults;
}

function applyLevelMutators(mutators = {}) {
  const wind = Number.isFinite(mutators.windX) ? mutators.windX : 0;
  const drift = Math.max(-MAX_WIND_DRIFT, Math.min(MAX_WIND_DRIFT, wind));
  state.weather.windX = wind;
  state.weather.windDrift = drift;
  spawnWindStrands();
  const squallConfig = resolveSquallConfig(mutators.squalls);
  if (squallConfig) {
    const {
      intervalMin,
      intervalMax,
      duration,
      dimFactor,
      playerSpread,
      enemySpread,
      enemySpreadMultiplier,
    } = squallConfig;
    state.weather.squall = {
      active: false,
      intervalMin,
      intervalMax,
      duration,
      nextAt: rand(intervalMin, intervalMax),
      startedAt: 0,
      endsAt: 0,
      dimFactor,
      playerSpread,
      enemySpread,
      enemySpreadMultiplier,
    };
  } else {
    state.weather.squall = null;
  }
}

function updateWeather() {
  const squall = state.weather?.squall;
  if (!squall) {
    return;
  }
  const time = state.time;
  if (!squall.active && time >= squall.nextAt) {
    squall.active = true;
    squall.startedAt = time;
    squall.endsAt = time + squall.duration;
    squall.justActivated = true;
  } else if (squall.active && time >= squall.endsAt) {
    squall.active = false;
    squall.startedAt = time;
    squall.nextAt = time + rand(squall.intervalMin, squall.intervalMax);
    squall.justDeactivated = true;
  }
}

function clearLevelEntities() {
  stopLevelSpawns();
  resetCombo();
  state.passiveScoreCarry = 0;
  drainBullets(state.bullets);
  drainBullets(state.enemyBullets);
  state.enemies.length = 0;
  state.powerups.length = 0;
  state.weaponDrops.length = 0;
  state.muzzleFlashes.length = 0;
  state.particles.length = 0;
  state.finishGate = null;
  state.boss = null;
  state.bossType = null;
  state.bossSpawned = false;
  state.midBossSpawned = false;
  state.midBossDefeated = false;
  state.midBossDefeatedAt = 0;
  state.bossDefeatedAt = 0;
  state.bossMercyUntil = 0;
  state.storyOutroShown = false;
  state.weaponDropSecured = false;
  state.powerupsGrantedL1 = 0;
  state.lastGuaranteedPowerup = null;
  state.weaponPickupFlash = null;
  state.lastShot = 0;
  if (state.themeFx) {
    state.themeFx.overlayTime = 0;
  }
  state.power = { name: null, until: 0 };
  state.restartPromptVisible = false;
  resetPowerState(state);
  resetPowerTimers();
  resetEffects();
  spawnStars();
  resetPlayer(state, state.ship);
  const baseShield = Math.max(0, state.player?.baseShield ?? 0);
  state.shieldCapacity = baseShield;
  if (state.player) {
    state.player.shield = baseShield;
    state.player.speed = Math.max(120, state.player.baseSpeed ?? state.player.speed ?? 260);
  }
  emitShieldChanged(baseShield, Math.max(baseShield, 1));
  emitPowerChanged('None');
  updateTime(0);
}

function resetGame(levelIndex = state.levelIndex) {
  if (state.gameMode === GAME_MODES.ENDLESS) {
    startRun(1, { gameMode: GAME_MODES.ENDLESS });
    return;
  }
  const fallbackIndex = Number.isFinite(levelIndex) ? levelIndex : state.levelIndex;
  const targetLevelIndex = Math.max(1, Math.min(LEVELS.length, Math.floor(fallbackIndex || 1)));
  const startScore = Number.isFinite(state.levelStartScore) ? state.levelStartScore : state.score;
  const startLives = Number.isFinite(state.levelStartLives) ? state.levelStartLives : state.lives;
  const startWeapon = state.levelStartWeapon ? { ...state.levelStartWeapon } : null;
  state.score = startScore;
  state.lives = startLives;
  state.passiveScoreCarry = 0;
  resetCombo();
  updateScore(state.score);
  GameEvents.emit('score:changed', state.score);
  emitLivesChanged();
  state.power = { name: null, until: 0 };
  const baseShield = Math.max(0, state.player?.baseShield ?? 0);
  state.shieldCapacity = baseShield;
  if (state.player) {
    state.player.shield = baseShield;
    state.player.speed = Math.max(120, state.player.baseSpeed ?? state.player.speed ?? 260);
  }
  emitShieldChanged(baseShield, Math.max(baseShield, 1));
  if (startWeapon) {
    state.weapon = { ...startWeapon };
  } else {
    setupWeapons(state);
  }
  emitWeaponChanged();
  emitPowerChanged('None');
  state.restartPromptVisible = false;
  state.running = false;
  state.paused = false;
  hideOverlay();
  clearInput();
  startLevel(targetLevelIndex);
}

function promptLevelRestart() {
  if (!state.level) {
    return;
  }
  if (state.gameMode === GAME_MODES.ENDLESS) {
    state.restartPromptVisible = true;
    showOverlay(`
      <h1>Restart Endless Run?</h1>
      <p>Restart from the beginning with base threat level?</p>
      <div class="overlay-actions">
        <button id="confirm-restart" class="btn" autofocus>Restart Endless</button>
        <button id="cancel-restart" class="btn btn-secondary">Resume</button>
      </div>
    `);
    const confirmBtn = document.getElementById('confirm-restart');
    confirmBtn?.addEventListener('click', () => {
      state.restartPromptVisible = false;
      startRun(1, { gameMode: GAME_MODES.ENDLESS });
    });
    const cancelBtn = document.getElementById('cancel-restart');
    cancelBtn?.addEventListener('click', () => {
      state.restartPromptVisible = false;
      hideOverlay();
      state.paused = false;
      clearInput();
    });
    return;
  }
  const levelName = state.level?.name;
  const levelLabel = levelName ? `Level ${state.levelIndex}: ${levelName}` : `Level ${state.levelIndex}`;
  state.restartPromptVisible = true;
  showOverlay(`
    <h1>Restart Level?</h1>
    <p>Restart <strong>${levelLabel}</strong> from the beginning?</p>
    <div class="overlay-actions">
      <button id="confirm-restart" class="btn" autofocus>Restart</button>
      <button id="cancel-restart" class="btn btn-secondary">Resume</button>
    </div>
  `);
  const confirm = document.getElementById('confirm-restart');
  confirm?.addEventListener('click', () => {
    state.restartPromptVisible = false;
    resetGame(state.levelIndex);
  });
  const cancel = document.getElementById('cancel-restart');
  cancel?.addEventListener('click', () => {
    state.restartPromptVisible = false;
    hideOverlay();
    state.paused = false;
    clearInput();
  });
}

function configureLevelContext(level) {
  const themeKey = level?.theme ?? DEFAULT_THEME_KEY;
  const baseWeights = cloneEnemyWeights(level?.enemyWeights ?? {});
  const behaviour = level?.themeBehaviour ?? getThemeBehaviour(themeKey);
  state.levelContext = {
    enemyWeights: baseWeights,
    mutators: level?.mutators ?? {},
    themeKey,
    themeBehaviour: behaviour,
  };
  applyThemeBehaviourState(behaviour, { baseWeights });
  applyLevelMutators(state.levelContext.mutators);
}

function normaliseOverlayTint(tint) {
  if (typeof tint !== 'string') {
    return null;
  }
  const trimmed = tint.trim();
  if (!trimmed) {
    return null;
  }
  const rgbaMatch = trimmed.match(/^rgba?\((.+)\)$/i);
  if (!rgbaMatch) {
    return { colour: trimmed, alpha: 1 };
  }
  const parts = rgbaMatch[1]
    .split(',')
    .map((value) => value.trim())
    .filter((value) => value.length > 0);
  if (parts.length < 3) {
    return { colour: trimmed, alpha: 1 };
  }
  const rgbValues = parts.slice(0, 3).map((value) => Number.parseFloat(value));
  const hasNumericRgb = rgbValues.every((value) => Number.isFinite(value));
  const colour = hasNumericRgb
    ? `rgb(${rgbValues.map((value) => Math.max(0, value)).join(', ')})`
    : trimmed;
  const rawAlpha = parts.length >= 4 ? Number.parseFloat(parts[3]) : 1;
  const alpha = Number.isFinite(rawAlpha) ? Math.max(0, Math.min(1, rawAlpha)) : 1;
  return { colour, alpha };
}

function resolveMutatorDescriptors(mutators = {}) {
  if (!mutators) {
    return [];
  }
  const descriptors = [];
  const wind = Number.isFinite(mutators.windX) ? mutators.windX : 0;
  if (Math.abs(wind) >= 1) {
    const direction = wind > 0 ? 'right' : 'left';
    const icon = direction === 'right' ? '→' : '←';
    const descriptor = wind > 0 ? 'Solar Wind →' : 'Solar Wind ←';
    const magnitude = Math.abs(Math.round(wind));
    const label = magnitude ? `${descriptor} ${magnitude}` : descriptor;
    descriptors.push({ icon, label, kind: 'wind', direction });
  }
  if (mutators.squalls) {
    descriptors.push({ icon: '⟲', label: 'Ion Squalls', kind: 'squall' });
  }
  return descriptors;
}

function refreshActivePalette() {
  const behaviour = state.levelContext?.themeBehaviour ?? null;
  const palette = applyThemeBehaviourToPalette(activePalette ?? DEFAULT_THEME_PALETTE, behaviour);
  state.renderPalette = palette;
  state.theme = palette;
}

function applyThemeBehaviourState(behaviour, { baseWeights } = {}) {
  const spawnModifiers = behaviour?.spawnModifiers ?? {};
  const weightMultipliers = spawnModifiers.enemyWeightMultipliers ?? null;
  if (baseWeights) {
    state.levelContext.enemyWeights = applyEnemyWeightMultipliers(baseWeights, weightMultipliers);
  } else if (state.levelContext?.enemyWeights) {
    state.levelContext.enemyWeights = applyEnemyWeightMultipliers(
      cloneEnemyWeights(state.levelContext.enemyWeights),
      weightMultipliers,
    );
  }
  const speedMultiplier = clampMultiplier(spawnModifiers.enemySpeedMultiplier, 1);
  const intervalMultiplier = clampMultiplier(spawnModifiers.powerupIntervalMultiplier, 1);
  const durationMultiplier = clampMultiplier(spawnModifiers.powerupDurationMultiplier, 1);
  if (!state.themeFx) {
    state.themeFx = createThemeFxState();
  }
  state.themeFx.enemySpeedMultiplier = speedMultiplier;
  state.themeFx.powerupIntervalMultiplier = intervalMultiplier;
  state.themeFx.powerupDurationMultiplier = durationMultiplier;
  const overlay = behaviour?.overlay ?? null;
  state.themeFx.overlay = overlay
    ? { ...overlay, colours: overlay.colours ? { ...overlay.colours } : {} }
    : null;
  state.themeFx.overlayTime = 0;
  refreshActivePalette();
}

function levelIntro(level) {
  if (state.levelIntroTimeout) {
    clearTimeout(state.levelIntroTimeout);
    state.levelIntroTimeout = null;
  }
  dismissStoryOverlay({ hide: true });
  const themeKey = state.levelContext?.themeKey ?? level?.theme ?? DEFAULT_THEME_KEY;
  if (themeKey) {
    setTheme(themeKey, { persist: false });
  }
  const palette = state.renderPalette ?? getActiveThemePalette() ?? DEFAULT_THEME_PALETTE;
  state.theme = palette;
  const overlayTint = normaliseOverlayTint(level?.overlays?.tint);
  state.levelOverlay = overlayTint && overlayTint.alpha > 0 ? overlayTint : null;
  const starfieldOverrides = level?.starfield ?? {};
  state.starfield = mergeStarfieldConfig(starfieldOverrides);
  clearLevelEntities();
  const mutatorDescriptors = resolveMutatorDescriptors(level?.mutators);
  const behaviour = state.levelContext?.themeBehaviour ?? getThemeBehaviour(themeKey);
  const themeLabel = themeKey ? getThemeLabel(themeKey) : null;
  const themeIcon = behaviour?.icon ?? '';
  const themeSummary = behaviour?.summary ?? '';
  updateLevelChip({
    levelIndex: state.levelIndex,
    name: level?.name ?? null,
    mutators: mutatorDescriptors,
    theme: themeLabel ? { icon: themeIcon, label: themeLabel } : null,
  });
  const overlayName = level?.name ?? `Level ${state.levelIndex}`;
  const themeMarkup = themeLabel
    ? [
        `<p class="level-card__theme" aria-label="Sector theme: ${themeLabel}${themeSummary ? `. ${themeSummary}` : ''}">`,
        themeIcon ? `<span class="level-card__theme-icon" aria-hidden="true">${themeIcon}</span>` : '',
        `<span class="level-card__theme-label">${themeLabel}</span>`,
        themeSummary
          ? `<span class="level-card__theme-divider">—</span><span class="level-card__theme-summary">${themeSummary}</span>`
          : '',
        '</p>',
      ]
        .filter(Boolean)
        .join('')
    : '';
  const mutatorMarkup = mutatorDescriptors.length
    ? mutatorDescriptors
        .map((entry) => `<span class="level-card__mutator" title="${entry.label}" aria-label="${entry.label}">${entry.icon}</span>`)
        .join(' ')
    : '<span class="level-card__mutator" title="Standard Conditions" aria-label="Standard Conditions">✅</span>';
  showOverlay(`
    <div class="level-card" role="status" aria-live="polite">
      <p class="level-card__label">Level ${state.levelIndex}</p>
      <h1>${overlayName}</h1>
      ${themeMarkup}
      <div class="level-card__mutators" role="presentation">
        ${mutatorMarkup}
      </div>
    </div>
  `);
  const storyKey = typeof level?.key === 'string' ? level.key : null;
  const storyIntro = storyKey ? getStoryBeat(storyKey, 'intro') : null;
  const introDuration = storyIntro ? 1200 : 1600;
  state.levelIntroTimeout = window.setTimeout(() => {
    hideOverlay();
    state.levelIntroTimeout = null;
    if (storyIntro) {
      showStoryOverlay(storyIntro);
    }
  }, introDuration);
}

function pickReplacementType(originalType, weights) {
  const entries = Object.entries(weights || {})
    .filter(([type, weight]) => type !== originalType && Number.isFinite(weight) && weight > 0)
    .map(([type, weight]) => [type, weight]);
  if (!entries.length) {
    return null;
  }
  const total = entries.reduce((sum, [, weight]) => sum + Math.max(0, weight), 0);
  if (total <= 0) {
    return null;
  }
  let roll = Math.random() * total;
  for (const [type, weight] of entries) {
    roll -= Math.max(0, weight);
    if (roll <= 0) {
      return type;
    }
  }
  return entries[entries.length - 1][0];
}

function resolveWaveType(waveType, weights) {
  const baseWeight = Number.isFinite(weights?.[waveType]) ? weights[waveType] : 1;
  if (baseWeight > 1) {
    return waveType;
  }
  if (baseWeight <= 0) {
    return pickReplacementType(waveType, weights);
  }
  if (Math.random() <= Math.min(1, baseWeight)) {
    return waveType;
  }
  const replacement = pickReplacementType(waveType, weights);
  if (replacement) {
    return replacement;
  }
  return null;
}

function normaliseWaveParams(params = {}) {
  const resolved = {};
  for (const [key, value] of Object.entries(params)) {
    if (Array.isArray(value) && value.length >= 2) {
      const [minRaw, maxRaw] = value;
      const min = Number.isFinite(minRaw) ? minRaw : Number.parseFloat(minRaw);
      const max = Number.isFinite(maxRaw) ? maxRaw : Number.parseFloat(maxRaw);
      resolved[`${key}Min`] = Number.isFinite(min) ? min : minRaw;
      resolved[`${key}Max`] = Number.isFinite(max) ? max : maxRaw;
    } else {
      resolved[key] = value;
    }
  }
  return resolved;
}

function drawSquallOverlay(viewW, viewH, palette) {
  const squall = state.weather?.squall;
  if (!squall?.active) {
    return;
  }
  const elapsed = Math.max(0, state.time - (squall.startedAt ?? 0));
  const progress = squall.duration > 0 ? Math.min(1, elapsed / squall.duration) : 1;
  const pulse = Math.sin(progress * Math.PI);
  const weather = resolvePaletteSection(palette, 'weather');
  const squallPalette = weather?.squall ?? {};
  const top = squallPalette.top ?? 'transparent';
  const mid = squallPalette.mid ?? top;
  const bottom = squallPalette.bottom ?? mid;
  const bandColour = squallPalette.band ?? mid;
  const gradientBase = Number.isFinite(squallPalette.gradientBase) ? squallPalette.gradientBase : 0.12;
  const gradientPulse = Number.isFinite(squallPalette.gradientPulse) ? squallPalette.gradientPulse : 0.25;
  const bandAlphaBase = Number.isFinite(squallPalette.bandAlpha) ? squallPalette.bandAlpha : 0.18;
  const bandPulse = Number.isFinite(squallPalette.bandPulse) ? squallPalette.bandPulse : 0.2;
  const hatchColour = squallPalette.hatch ?? 'rgba(255, 255, 255, 0.22)';
  const hatchAlphaBase = Number.isFinite(squallPalette.hatchAlpha) ? squallPalette.hatchAlpha : 0.18;
  const hatchPulse = Number.isFinite(squallPalette.hatchPulse) ? squallPalette.hatchPulse : 0.24;
  const hatchSpacing = Number.isFinite(squallPalette.hatchSpacing) ? squallPalette.hatchSpacing : 38;
  const hatchWidth = Number.isFinite(squallPalette.hatchWidth) ? squallPalette.hatchWidth : 2.2;
  ctx.save();
  const gradientAlpha = Math.max(0, Math.min(1, gradientBase + pulse * gradientPulse));
  ctx.globalAlpha = gradientAlpha;
  const gradient = ctx.createLinearGradient(0, 0, viewW, viewH * 0.6);
  gradient.addColorStop(0, top);
  gradient.addColorStop(0.45, mid);
  gradient.addColorStop(0.8, bottom);
  ctx.fillStyle = gradient;
  ctx.fillRect(0, 0, viewW, viewH);
  ctx.globalCompositeOperation = 'lighter';
  const hatchAlpha = Math.max(0, Math.min(1, hatchAlphaBase + pulse * hatchPulse));
  if (hatchAlpha > 0.02) {
    ctx.globalAlpha = hatchAlpha;
    ctx.strokeStyle = hatchColour;
    ctx.lineWidth = hatchWidth;
    ctx.beginPath();
    for (let x = -viewH; x < viewW + viewH; x += hatchSpacing) {
      ctx.moveTo(x, 0);
      ctx.lineTo(x + viewH * 0.85, viewH);
    }
    ctx.stroke();
  }
  const bandAlpha = Math.max(0, Math.min(1, bandAlphaBase + pulse * bandPulse));
  ctx.globalAlpha = bandAlpha;
  ctx.fillStyle = bandColour;
  ctx.fillRect(0, viewH * 0.15, viewW, 4);
  ctx.fillRect(0, viewH * 0.35, viewW, 3);
  ctx.fillRect(0, viewH * 0.55, viewW, 4);
  ctx.restore();
}

function drawThemeOverlay(viewW, viewH, dt) {
  const overlayConfig = state.themeFx?.overlay;
  if (!overlayConfig) {
    return;
  }
  const fx = state.themeFx;
  const speed = Number.isFinite(overlayConfig.speed) ? overlayConfig.speed : 0.25;
  fx.overlayTime = (fx.overlayTime ?? 0) + dt * speed;
  const time = fx.overlayTime;
  const intensity = Number.isFinite(overlayConfig.intensity)
    ? Math.max(0, overlayConfig.intensity)
    : 0.3;
  ctx.save();
  if (overlayConfig.kind === 'fog') {
    const layers = Math.max(2, Math.floor(overlayConfig.layers ?? 3));
    const colours = overlayConfig.colours ?? {};
    ctx.globalCompositeOperation = 'lighter';
    for (let i = 0; i < layers; i++) {
      const progress = (i + 1) / (layers + 1);
      const bandHeight = viewH * 0.5;
      const offset = Math.sin(time * (0.8 + i * 0.22) + i) * 40;
      const y = viewH * progress + offset;
      const gradient = ctx.createLinearGradient(0, y - bandHeight / 2, 0, y + bandHeight / 2);
      gradient.addColorStop(0, colours.far ?? 'rgba(36, 245, 217, 0.08)');
      gradient.addColorStop(0.55, colours.near ?? 'rgba(22, 128, 255, 0.16)');
      gradient.addColorStop(1, 'transparent');
      ctx.globalAlpha = Math.max(0, Math.min(1, intensity * (0.7 - i * 0.12)));
      ctx.fillStyle = gradient;
      ctx.fillRect(-viewW * 0.1, y - bandHeight / 2, viewW * 1.2, bandHeight);
      if (colours.highlight) {
        ctx.globalAlpha = Math.max(0, Math.min(1, intensity * 0.35));
        ctx.fillStyle = colours.highlight;
        ctx.fillRect(-viewW * 0.1, y - 6, viewW * 1.2, 12);
      }
    }
  } else if (overlayConfig.kind === 'heat') {
    const colours = overlayConfig.colours ?? {};
    const waves = Math.max(3, Math.floor(overlayConfig.waves ?? 4));
    ctx.globalCompositeOperation = 'screen';
    ctx.filter = 'blur(6px)';
    for (let i = 0; i < waves; i++) {
      const progress = (i + 0.5) / waves;
      const bandHeight = (viewH / waves) * 1.1;
      const offset = Math.sin(time * (1 + i * 0.18) + progress * Math.PI) * 30;
      const y = viewH * progress + offset;
      const gradient = ctx.createLinearGradient(0, y - bandHeight / 2, 0, y + bandHeight / 2);
      gradient.addColorStop(0, 'transparent');
      gradient.addColorStop(0.4, colours.warm ?? 'rgba(255, 189, 45, 0.18)');
      gradient.addColorStop(0.7, colours.hot ?? 'rgba(255, 123, 57, 0.24)');
      gradient.addColorStop(1, 'transparent');
      ctx.globalAlpha = Math.max(0, Math.min(1, intensity * (0.9 - i * 0.1)));
      ctx.fillStyle = gradient;
      ctx.fillRect(-viewW * 0.05, y - bandHeight / 2, viewW * 1.1, bandHeight);
    }
    ctx.filter = 'none';
    if (colours.highlight) {
      ctx.globalAlpha = Math.max(0, Math.min(1, intensity * 0.35));
      ctx.fillStyle = colours.highlight;
      ctx.fillRect(0, 0, viewW, viewH);
    }
  } else if (overlayConfig.kind === 'laser') {
    const colours = overlayConfig.colours ?? {};
    const spacing = Number.isFinite(overlayConfig.spacing) ? overlayConfig.spacing : 240;
    const bandWidth = spacing * 0.45;
    ctx.globalCompositeOperation = 'lighter';
    const count = Math.ceil((viewW + bandWidth * 2) / spacing) + 3;
    const offset = ((time % 1) * spacing) - spacing;
    for (let i = -2; i < count; i++) {
      const x = i * spacing + offset;
      const gradient = ctx.createLinearGradient(x - bandWidth, 0, x + bandWidth, viewH);
      gradient.addColorStop(0, 'transparent');
      gradient.addColorStop(0.45, colours.primary ?? 'rgba(0, 229, 255, 0.22)');
      gradient.addColorStop(0.5, colours.secondary ?? 'rgba(255, 61, 247, 0.16)');
      gradient.addColorStop(0.55, colours.primary ?? 'rgba(0, 229, 255, 0.22)');
      gradient.addColorStop(1, 'transparent');
      ctx.globalAlpha = Math.max(0, Math.min(1, intensity));
      ctx.fillStyle = gradient;
      ctx.fillRect(x - bandWidth, -viewH * 0.1, bandWidth * 2, viewH * 1.2);
    }
  }
  ctx.restore();
}

function spawnWaveFromSchedule(wave) {
  if (!wave || !wave.type) {
    return;
  }
  const weights = state.levelContext?.enemyWeights ?? {};
  const resolvedType = resolveWaveType(wave.type, weights);
  if (!resolvedType) {
    return;
  }
  const params = normaliseWaveParams(wave.params ?? {});
  if (Array.isArray(wave.countRange) && wave.countRange.length >= 2) {
    params.countRange = wave.countRange.slice();
  } else if (Number.isFinite(wave.count)) {
    params.count = wave.count;
  }
  spawn(state, resolvedType, params);
}

function scheduleLevelWaves() {
  const level = state.level;
  if (!level || state.boss || state.bossSpawned) {
    return;
  }
  while (state.nextWaveIndex < level.waves.length) {
    const wave = level.waves[state.nextWaveIndex];
    if (!wave || state.time < wave.at) {
      break;
    }
    spawnWaveFromSchedule(wave);
    state.nextWaveIndex += 1;
  }
}

function startLevel(levelIndex, options = {}) {
  const { levelOverride = null, stageNumber = null } = options;
  const targetLevel = levelOverride ?? LEVELS[levelIndex - 1] ?? DEFAULT_LEVEL;
  if (!targetLevel) {
    return;
  }
  state.levelIndex = Number.isFinite(stageNumber) ? stageNumber : levelIndex;
  state.level = targetLevel;
  state.levelDur = targetLevel?.duration ?? 0;
  if (state.runStats) {
    state.runStats.highestLevel = Math.max(state.runStats.highestLevel ?? 0, state.levelIndex);
  }
  state.boss = null;
  state.bossType = null;
  state.bossSpawned = false;
  state.midBossSpawned = false;
  state.midBossDefeated = false;
  state.midBossDefeatedAt = 0;
  state.bossDefeatedAt = 0;
  state.bossMercyUntil = 0;
  state.nextWaveIndex = 0;
  state.time = 0;
  state.levelStartScore = state.score;
  state.levelStartTime = performance.now();
  state.levelStartLives = state.lives;
  state.levelStartWeapon = state.weapon ? { ...state.weapon } : null;
  state.passiveScoreCarry = 0;
  resetCombo();
  if (state.gameMode === GAME_MODES.ENDLESS) {
    state.endless.waveCounter = 0;
    state.endless.randomBossActive = false;
  }
  configureLevelContext(targetLevel);
  levelIntro(targetLevel);
  updateScore(state.score);
  GameEvents.emit('score:changed', state.score);
  emitLivesChanged();
  emitWeaponChanged();
  emitPowerChanged(state.power?.name);
  emitShieldChanged(state.player?.shield ?? 0, state.shieldCapacity || getShieldCapacity(state) || SHIELD_BASE_DURATION);
  clearInput();
  state.running = true;
  state.paused = false;
  const spawnConfig = getDifficultyConfig(state.difficultyMode, targetLevel?.key ?? targetLevel);
  startLevelSpawns(spawnConfig);
  dlog('Level start', { level: targetLevel?.key ?? levelIndex, config: spawnConfig });
  GameEvents.emit('level:started', {
    id: targetLevel?.key ?? `L${levelIndex}`,
    index: state.levelIndex,
    name: targetLevel?.name ?? null,
    difficulty: state.difficultyMode,
    config: spawnConfig,
    lives: state.lives,
    shield: { value: state.player?.shield ?? 0, max: state.shieldCapacity || getShieldCapacity(state) || SHIELD_BASE_DURATION },
    score: state.score,
    weapon: state.weapon ? { name: state.weapon.name ?? 'Weapon', icon: state.weapon.icon ?? state.weapon.symbol ?? null } : 'None',
    powerup: state.power?.name ? state.power.name.toUpperCase() : 'None',
  });
  lastFrame = performance.now();
  requestAnimationFrame(loop);
}

function startRun(levelIndex = 1, options = {}) {
  const { gameMode = GAME_MODES.CAMPAIGN } = options;
  atMenuScreen = false;
  optionsOverlayOpen = false;
  optionsOverlayCloseHandler = null;
  state.gameMode = gameMode;
  state.difficultyMode = getDifficultyMode();
  applyDifficultyMode(state.difficultyMode);
  state.settings.difficulty = state.difficultyMode;
  state.assistEnabled = getAssistMode();
  const selectedShipKey = getSelectedShipKey() || defaultShipKey;
  const selectedShip = getShipByKey(selectedShipKey) ?? getShipByKey(defaultShipKey);
  state.ship = selectedShip;
  state.runUpgrades = createRunUpgradeState();
  state.lives = state.assistEnabled ? 4 : 3;
  state.score = 0;
  state.levelStartScore = 0;
  state.levelStartTime = performance.now();
  state.passiveScoreCarry = 0;
  state.power = { name: null, until: 0 };
  resetCombo();
  emitLivesChanged();
  updateScore(state.score);
  GameEvents.emit('score:changed', state.score);
  emitPowerChanged('None');
  resetPlayer(state, state.ship);
  const initialStage = gameMode === GAME_MODES.ENDLESS ? 1 : levelIndex;
  state.runStats = createRunStats({ level: initialStage, shipKey: selectedShip?.key ?? defaultShipKey });
  const baseShield = Math.max(0, state.player?.baseShield ?? 0);
  state.shieldCapacity = baseShield;
  if (state.player) {
    state.player.shield = baseShield;
    state.player.speed = Math.max(120, state.player.baseSpeed ?? state.player.speed ?? 260);
  }
  emitShieldChanged(baseShield, Math.max(baseShield, 1));
  setupWeapons(state);
  emitWeaponChanged();
  state.endless.totalTime = 0;
  if (gameMode === GAME_MODES.ENDLESS) {
    resetEndlessState();
    state.runStats.highestLevel = state.endless.stage;
    const override = createEndlessLevelOverride();
    startLevel(1, { levelOverride: override, stageNumber: state.endless.stage });
  } else {
    state.endless.active = false;
    const nextLevel = Math.max(1, Math.min(LEVELS.length, Math.floor(levelIndex)));
    startLevel(nextLevel);
  }
}

function buildUpgradePoolForState() {
  const pool = [
    {
      id: 'fire-rate',
      title: 'Overclock Cannons',
      description: 'Increase fire rate by 10%.',
    },
    {
      id: 'shield-duration',
      title: 'Barrier Harmoniser',
      description: 'Shield power-ups last 20% longer.',
    },
    {
      id: 'move-speed',
      title: 'Engine Calibration',
      description: 'Ship acceleration +8%.',
    },
    {
      id: 'duplicate',
      title: 'Duplicate Converter',
      description: 'Choose the reward for duplicate weapon tokens.',
    },
  ];
  const lifeCap = getLifeCap(state);
  if (state.lives < lifeCap) {
    pool.splice(1, 0, {
      id: 'life',
      title: 'Hull Plating',
      description: `Gain +1 life (cap ${lifeCap}).`,
    });
  }
  return pool;
}

function sampleUpgradesFromPool(pool, count) {
  const sample = pool.slice();
  for (let i = sample.length - 1; i > 0; i--) {
    const j = Math.floor(Math.random() * (i + 1));
    [sample[i], sample[j]] = [sample[j], sample[i]];
  }
  const limit = Math.min(count, sample.length);
  return sample.slice(0, limit);
}

function applyRunUpgrade(upgradeId, { choice } = {}) {
  switch (upgradeId) {
    case 'fire-rate': {
      const current = state.runUpgrades?.fireRateMultiplier ?? 1;
      const next = Math.max(MIN_FIRE_RATE_MULTIPLIER, current * FIRE_RATE_STEP);
      state.runUpgrades.fireRateMultiplier = next;
      state.lastShot = 0;
      return 'FIRE RATE +10%';
    }
    case 'life': {
      const cap = getLifeCap(state);
      state.lives = Math.min(cap, (state.lives ?? 0) + 1);
      emitLivesChanged();
      return 'LIFE +1';
    }
    case 'shield-duration': {
      const currentMultiplier = state.runUpgrades?.shieldDurationMultiplier ?? 1;
      const nextMultiplier = Math.min(
        MAX_SHIELD_DURATION_MULTIPLIER,
        currentMultiplier * SHIELD_DURATION_STEP,
      );
      const oldCapacity = SHIELD_BASE_DURATION * currentMultiplier;
      const newCapacity = SHIELD_BASE_DURATION * nextMultiplier;
      state.runUpgrades.shieldDurationMultiplier = nextMultiplier;
      if (state.power.name === 'shield' && state.player) {
        const bonus = Math.max(0, newCapacity - oldCapacity);
        const now = performance.now();
        const remainingTime = Math.max(0, state.power.until - now);
        const newRemaining = Math.min(newCapacity, remainingTime + bonus);
        const existingCharge = Math.max(state.player.shield ?? remainingTime, 0);
        const newCharge = Math.min(newCapacity, existingCharge + bonus);
        state.power.until = now + newRemaining;
        state.player.shield = newCharge;
        state.shieldCapacity = newCapacity;
        emitShieldChanged(newCharge, newCapacity);
      }
      return 'SHIELD DURATION +20%';
    }
    case 'move-speed': {
      const current = state.runUpgrades?.moveSpeedMultiplier ?? 1;
      const next = Math.min(MAX_MOVE_SPEED_MULTIPLIER, current * MOVE_SPEED_STEP);
      state.runUpgrades.moveSpeedMultiplier = next;
      return 'MOVE SPEED +8%';
    }
    case 'duplicate': {
      const selected = choice === 'shield' ? 'shield' : 'score';
      state.runUpgrades.duplicateConversion = selected;
      return selected === 'shield' ? 'DUPES → +50% SHIELD' : 'DUPES → +500 SCORE';
    }
    default:
      return null;
  }
}

function renderUpgradeSelection({ nextLevelIndex, nextLevel, levelTime, scoreDelta }) {
  atMenuScreen = false;
  optionsOverlayOpen = false;
  optionsOverlayCloseHandler = null;
  const options = sampleUpgradesFromPool(buildUpgradePoolForState(), 3);
  if (!options.length) {
    startLevel(nextLevelIndex);
    return;
  }
  const nextLabel = nextLevel
    ? `Level ${nextLevelIndex}: ${nextLevel.name}`
    : `Level ${nextLevelIndex}`;
  const currentDuplicate = state.runUpgrades?.duplicateConversion === 'shield'
    ? '+50% Shield'
    : '+500 Score';
  let autoFocusAssigned = false;
  const cards = options.map((upgrade) => {
    if (upgrade.id === 'duplicate') {
      const scoreFocus = autoFocusAssigned ? '' : ' autofocus';
      autoFocusAssigned = true;
      return `
        <div class="upgrade-card upgrade-card--choice" data-upgrade-card="duplicate">
          <p class="upgrade-card__title">${upgrade.title}</p>
          <p class="upgrade-card__desc">${upgrade.description}</p>
          <p class="upgrade-card__meta">Current: ${currentDuplicate}</p>
          <div class="upgrade-card__actions">
            <button type="button" class="btn" data-upgrade="duplicate" data-choice="score"${scoreFocus}>+500 Score</button>
            <button type="button" class="btn" data-upgrade="duplicate" data-choice="shield">+50% Shield</button>
          </div>
        </div>
      `;
    }
    const focusAttr = autoFocusAssigned ? '' : ' autofocus';
    autoFocusAssigned = true;
    return `
      <button type="button" class="upgrade-card" data-upgrade="${upgrade.id}"${focusAttr}>
        <span class="upgrade-card__title">${upgrade.title}</span>
        <span class="upgrade-card__desc">${upgrade.description}</span>
      </button>
    `;
  }).join('');
  const levelName = state.level?.name ?? 'Sector';
  recordBestScore(state.score);
  showOverlay(`
    <h1><span class="cyan">LEVEL ${state.levelIndex} COMPLETE</span></h1>
    <p>${levelName} cleared in <strong>${levelTime}s</strong>. Score gained: <strong>${Math.max(0, scoreDelta)}</strong> · Total Score: <strong>${state.score}</strong></p>
    <p>Select one upgrade for <strong>${nextLabel}</strong>.</p>
    <div class="upgrade-grid">${cards}</div>
    <div class="overlay-actions">
      <button id="restart-level" class="btn">Restart Level ${state.levelIndex}</button>
      <button id="summary-menu" class="btn btn-secondary">Menu</button>
    </div>
  `);
  const restart = document.getElementById('restart-level');
  restart?.addEventListener('click', () => {
    resetGame(state.levelIndex);
  });
  const menuBtn = document.getElementById('summary-menu');
  menuBtn?.addEventListener('click', () => {
    recordRunEnd({ score: state.score, bossesDefeated: state.runStats?.bosses ?? 0 });
    state.runStats = createRunStats({ shipKey: state.ship?.key ?? defaultShipKey });
    setAppState(APP_VIEW_STATES.MENU);
  });
  let handled = false;
  const buttons = Array.from(document.querySelectorAll('button[data-upgrade]'));
  const handleSelection = (id, choice) => {
    if (handled) {
      return;
    }
    if (id === 'duplicate' && !choice) {
      return;
    }
    handled = true;
    buttons.forEach((btn) => btn.setAttribute('disabled', 'disabled'));
    const message = applyRunUpgrade(id, { choice });
    hideOverlay();
    if (message) {
      showToast(message, 1100);
    }
    startLevel(nextLevelIndex);
  };
  buttons.forEach((btn) => {
    const id = btn.getAttribute('data-upgrade');
    const choice = btn.getAttribute('data-choice');
    btn.addEventListener('click', (event) => {
      event.stopPropagation();
      handleSelection(id, choice);
    });
  });
}

function buildAchievementSnapshot(levelKey) {
  const resolvedLevel = typeof levelKey === 'string' && levelKey.trim().length > 0 ? levelKey.trim() : null;
  return {
    kills: state.runStats?.kills ?? 0,
    bossesDefeated: state.runStats?.bosses ?? 0,
    livesLost: state.runStats?.livesLost ?? 0,
    score: state.score ?? 0,
    level: resolvedLevel,
  };
}

function announceAchievementUnlocks(unlocked = []) {
  unlocked.forEach((achievement, index) => {
    const name = achievement?.name ?? 'Achievement';
    const message = `Achievement Unlocked: ${name}`;
    if (typeof window !== 'undefined' && index > 0) {
      window.setTimeout(() => {
        showToast(message, 1400);
      }, index * 200);
    } else {
      showToast(message, 1400);
    }
  });
}

function evaluateAchievementsForLevel(levelKey) {
  const snapshot = buildAchievementSnapshot(levelKey);
  const { unlocked } = evaluateAchievements(snapshot);
  if (unlocked.length > 0) {
    announceAchievementUnlocks(unlocked);
  }
}

function completeLevel() {
  state.running = false;
  state.paused = false;
  const levelTime = Math.floor(state.time);
  const scoreDelta = state.score - (state.levelStartScore ?? 0);
  const nextLevelIndex = state.levelIndex + 1;
  const currentLevel = state.level;
  const levelId = currentLevel?.key ?? `L${state.levelIndex}`;
  applyLevelMutators({});
  clearLevelEntities();
  updateScore(state.score);
  GameEvents.emit('score:changed', state.score);
  emitLivesChanged();
  if (state.gameMode === GAME_MODES.ENDLESS) {
    dlog('Level end', { id: levelId, reason: 'completed', time: levelTime, score: state.score });
    GameEvents.emit('level:ended', {
      id: levelId,
      index: state.levelIndex,
      reason: 'completed',
      time: levelTime,
      score: state.score,
      nextLevel: null,
    });
    evaluateAchievementsForLevel(levelId);
    if (!LEVELS.length) {
      gameOver();
      return;
    }
    advanceEndlessProgression();
    const levelsCount = LEVELS.length;
    const pointer = ((state.endless.levelPointer % levelsCount) + levelsCount) % levelsCount;
    const stageNumber = state.endless.stage;
    const override = createEndlessLevelOverride();
    startLevel(pointer + 1, { levelOverride: override, stageNumber });
    return;
  }
  if (nextLevelIndex <= LEVELS.length) {
    unlockLevel(nextLevelIndex);
  }
  const nextLevel = LEVELS[nextLevelIndex - 1] ?? null;
  dlog('Level end', { id: levelId, reason: 'completed', time: levelTime, score: state.score });
  GameEvents.emit('level:ended', {
    id: levelId,
    index: state.levelIndex,
    reason: 'completed',
    time: levelTime,
    score: state.score,
    nextLevel: nextLevelIndex <= LEVELS.length ? nextLevelIndex : null,
  });
  evaluateAchievementsForLevel(levelId);
  if (state.levelIndex === 3 && !isPaletteUnlocked('cosmic-abyss')) {
    unlockPalette('cosmic-abyss');
    populateThemeUnlocks();
  }
  if (nextLevel) {
    renderUpgradeSelection({
      nextLevelIndex,
      nextLevel,
      levelTime,
      scoreDelta,
    });
    return;
  }
  const header = `LEVEL ${state.levelIndex} COMPLETE`;
  const restartLabel = `Restart Level ${state.levelIndex}`;
  recordRunEnd({ score: state.score, bossesDefeated: state.runStats?.bosses ?? 0 });
  state.runStats = createRunStats({ shipKey: state.ship?.key ?? defaultShipKey });
  recordBestScore(state.score);
  showOverlay(`
    <h1><span class="cyan">${header}</span></h1>
    <p>${currentLevel?.name ?? 'Sector'} cleared in <strong>${levelTime}s</strong>.</p>
    <p>Score gained: <strong>${Math.max(0, scoreDelta)}</strong> · Total Score: <strong>${state.score}</strong></p>
    <div class="overlay-actions">
      <button id="restart-level" class="btn" autofocus>${restartLabel}</button>
      <button id="summary-menu" class="btn btn-secondary">Menu</button>
    </div>
  `);
  document.getElementById('restart-level')?.addEventListener('click', () => {
    resetGame(state.levelIndex);
  });
  document.getElementById('summary-menu')?.addEventListener('click', () => {
    setAppState(APP_VIEW_STATES.MENU);
  });
}

function gameOver() {
  atMenuScreen = false;
  optionsOverlayOpen = false;
  optionsOverlayCloseHandler = null;
  state.running = false;
  state.paused = false;
  const levelTime = Math.floor(state.time);
  const scoreDelta = state.score - (state.levelStartScore ?? 0);
  const levelName = state.level?.name ?? 'Sector';
  recordRunEnd({ score: state.score, bossesDefeated: state.runStats?.bosses ?? 0 });
  state.runStats = createRunStats({ shipKey: state.ship?.key ?? defaultShipKey });
  applyLevelMutators({});
  clearLevelEntities();
  updateScore(state.score);
  GameEvents.emit('score:changed', state.score);
  emitLivesChanged();
  recordBestScore(state.score);
  const levelId = state.level?.key ?? `L${state.levelIndex}`;
  dlog('Level end', { id: levelId, reason: 'player-dead', time: levelTime, score: state.score });
  GameEvents.emit('level:ended', {
    id: levelId,
    index: state.levelIndex,
    reason: 'player-dead',
    time: levelTime,
    score: state.score,
  });
  evaluateAchievementsForLevel(levelId);
  if (state.gameMode === GAME_MODES.ENDLESS) {
    const survivalTime = Math.max(Math.floor(state.endless?.totalTime ?? 0), levelTime);
    const bests = recordEndlessResult({ score: state.score, time: survivalTime });
    bestEndlessScore = Math.max(0, bests.score ?? bestEndlessScore);
    bestEndlessTime = Math.max(0, bests.time ?? bestEndlessTime);
    state.endless.active = false;
    showOverlay(`
      <h1><span class="cyan">ENDLESS RUN TERMINATED</span></h1>
      <p>Final Score: <strong>${formatNumber(state.score)}</strong></p>
      <p>Longest Time Survived: <strong>${formatNumber(survivalTime)}s</strong></p>
      <p>Personal Best — Score: <strong>${formatNumber(bestEndlessScore)}</strong> · Time: <strong>${formatNumber(bestEndlessTime)}s</strong></p>
      <div class="overlay-actions">
        <button id="restart-level" class="btn" autofocus>Retry Endless</button>
        <button id="overlay-menu" class="btn btn-secondary">Menu</button>
      </div>
    `);
    document.getElementById('restart-level')?.addEventListener('click', () => {
      startRun(1, { gameMode: GAME_MODES.ENDLESS });
    });
  } else {
    showOverlay(`
      <h1><span class="heart">SHIP DESTROYED</span></h1>
      <p>Level ${state.levelIndex}: ${levelName} after <strong>${levelTime}s</strong>.</p>
      <p>Score this run: <strong>${state.score}</strong> · Level gain: <strong>${Math.max(0, scoreDelta)}</strong></p>
      <div class="overlay-actions">
        <button id="restart-level" class="btn" autofocus>Restart Level ${state.levelIndex}</button>
        <button id="overlay-menu" class="btn btn-secondary">Menu</button>
      </div>
    `);
    document.getElementById('restart-level')?.addEventListener('click', () => {
      startRun(state.levelIndex);
    });
  }
  document.getElementById('overlay-menu')?.addEventListener('click', () => {
    setAppState(APP_VIEW_STATES.MENU, { resetHud: true });
  });
}

function formatNumber(value) {
  const numeric = Number.isFinite(value) ? value : Number.parseInt(value ?? 0, 10);
  if (!Number.isFinite(numeric)) {
    return '0';
  }
  return numeric.toLocaleString();
}

function getShipUnlockInfo(ship, progress) {
  const unlockedShips = Array.isArray(progress?.shipsUnlocked) ? progress.shipsUnlocked : [];
  const unlocked = unlockedShips.includes(ship.key);
  const info = {
    unlocked,
    requirement: null,
    progressText: null,
  };
  if (unlocked || !ship.unlock || ship.unlock.type === 'default') {
    return info;
  }
  if (ship.unlock.type === 'bosses') {
    const target = Math.max(1, Number.isFinite(ship.unlock.count) ? ship.unlock.count : 0);
    const current = Math.max(0, Number.isFinite(progress?.bossesDefeated) ? progress.bossesDefeated : 0);
    info.requirement = ship.unlock.description ?? `Defeat ${target} bosses to unlock.`;
    info.progressText = `${Math.min(current, target)} / ${target} bosses defeated`;
    return info;
  }
  if (ship.unlock.type === 'score') {
    const target = Math.max(0, Number.isFinite(ship.unlock.score) ? ship.unlock.score : 0);
    const current = Math.max(0, Number.isFinite(progress?.totalScore) ? progress.totalScore : 0);
    info.requirement = ship.unlock.description ?? `Accumulate ${formatNumber(target)} total score.`;
    info.progressText = `${formatNumber(Math.min(current, target))} / ${formatNumber(target)} score banked`;
    return info;
  }
  info.requirement = getShipRequirement(ship);
  return info;
}

function buildShipCard(ship, progress, selectedKey, { interactive = true } = {}) {
  const info = getShipUnlockInfo(ship, progress);
  const stats = getShipDisplayStats(ship);
  const statsMarkup = stats
    .map((entry) => `<li class="ship-card__stat"><span class="ship-card__stat-label">${entry.label}</span><span class="ship-card__stat-value">${entry.value}</span></li>`)
    .join('');
  const statusLabel = ship.key === selectedKey
    ? 'Selected'
    : info.unlocked
      ? 'Unlocked'
      : 'Locked';
  const statusClass = ship.key === selectedKey
    ? 'ship-card__status--selected'
    : info.unlocked
      ? 'ship-card__status--unlocked'
      : 'ship-card__status--locked';
  const statusMarkup = `<span class="ship-card__status ${statusClass}">${statusLabel}</span>`;
  const header = `<div class="ship-card__header"><span class="ship-card__name">${ship.name}</span>${ship.role ? `<span class="ship-card__role">${ship.role}</span>` : ''}</div>`;
  const difficulty = ship.difficulty ? `<span class="ship-card__badge">${ship.difficulty}</span>` : '';
  const description = `<p class="ship-card__desc">${ship.description}</p>`;
  const statsBlock = `<ul class="ship-card__stats">${statsMarkup}</ul>`;
  const requirement = !info.unlocked && info.requirement
    ? `<p class="ship-card__lock">${info.requirement}</p>`
    : '';
  const progressLine = !info.unlocked && info.progressText
    ? `<p class="ship-card__progress">${info.progressText}</p>`
    : '';
  const classes = ['ship-card'];
  if (!info.unlocked) {
    classes.push('ship-card--locked');
  }
  if (ship.key === selectedKey) {
    classes.push('is-selected');
  }
  const content = `
    ${statusMarkup}
    ${header}
    ${difficulty}
    ${description}
    ${statsBlock}
    ${requirement}
    ${progressLine}
  `;
  if (info.unlocked && interactive) {
    return `<button type="button" class="${classes.join(' ')}" data-ship-option="${ship.key}" aria-pressed="${ship.key === selectedKey ? 'true' : 'false'}">${content}</button>`;
  }
  const attrs = [`class="${classes.join(' ')}"`, `data-ship-option="${ship.key}"`];
  if (!info.unlocked) {
    attrs.push('data-locked="true"', 'aria-disabled="true"');
  }
  return `<div ${attrs.join(' ')}>${content}</div>`;
}

function buildShipCards(progress, selectedKey, { interactive = true } = {}) {
  return SHIP_CATALOGUE.map((ship) => buildShipCard(ship, progress, selectedKey, { interactive })).join('');
}

function bindShipSelectionHandlers({ context = 'start' } = {}) {
  const cards = Array.from(document.querySelectorAll('[data-ship-option]'));
  cards.forEach((card) => {
    const key = card.getAttribute('data-ship-option');
    if (!key || card.hasAttribute('data-locked')) {
      return;
    }
    card.addEventListener('click', () => {
      const previous = getSelectedShipKey() || defaultShipKey;
      if (previous === key) {
        return;
      }
      setSelectedShip(key);
      if (context === 'garage') {
        renderGarageOverlay();
      } else {
        setAppState(APP_VIEW_STATES.MENU, { force: true });
      }
    });
  });
}

function populateThemeUnlocks() {
  if (typeof refreshThemeOptions === 'function') {
    refreshThemeOptions();
  }
}

function renderGarageOverlay() {
  populateThemeUnlocks();
  const progress = getMetaProgress();
  const selectedKey = getSelectedShipKey() || defaultShipKey;
  const shipGrid = buildShipCards(progress, selectedKey);
  const runs = formatNumber(progress.totalRuns);
  const score = formatNumber(progress.totalScore);
  const bosses = formatNumber(progress.bossesDefeated);
  const cosmicUnlocked = isPaletteUnlocked('cosmic-abyss');
  const cosmicStatus = cosmicUnlocked ? 'Unlocked' : 'Locked';
  const cosmicHint = cosmicUnlocked
    ? 'Abyssal hues ready for deployment.'
    : `Clear Level 3 to unlock. Highest unlocked level: L${highestUnlockedLevel}`;
  showOverlay(`
    <h1>GARAGE</h1>
    <p class="garage-summary">Runs: <strong>${runs}</strong> · Banked Score: <strong>${score}</strong> · Bosses Defeated: <strong>${bosses}</strong></p>
    <div class="garage-section">
      <h2 class="garage-section__title">Ships</h2>
      <div class="ship-select__grid ship-select__grid--garage">${shipGrid}</div>
    </div>
    <div class="garage-section">
      <h2 class="garage-section__title">Unlockables</h2>
      <div class="garage-upgrades">
        <div class="garage-upgrade${cosmicUnlocked ? ' garage-upgrade--unlocked' : ''}">
          <div class="garage-upgrade__title">Cosmic Abyss Palette</div>
          <div class="garage-upgrade__status">${cosmicStatus}</div>
          <p class="garage-upgrade__hint">${cosmicHint}</p>
        </div>
      </div>
    </div>
    <div class="overlay-actions">
      <button id="garage-back" class="btn">Back</button>
    </div>
  `);
  document.getElementById('garage-back')?.addEventListener('click', () => {
    setAppState(APP_VIEW_STATES.MENU);
  });
  bindShipSelectionHandlers({ context: 'garage' });
}

function renderAchievementsOverlay() {
  const progress = getAchievementProgress();
  const total = progress.length;
  const earned = progress.filter((entry) => entry.earned).length;
  const listItems = progress
    .map((entry) => {
      const statusIcon = entry.earned ? '✓' : '✗';
      const itemClass = entry.earned ? 'achievement-list__item achievement-list__item--earned' : 'achievement-list__item';
      const statusClass = entry.earned
        ? 'achievement-list__status achievement-list__status--earned'
        : 'achievement-list__status';
      const description = entry.description
        ? `<span class="achievement-list__desc">${entry.description}</span>`
        : '';
      return `
        <li class="${itemClass}">
          <span class="${statusClass}" aria-hidden="true">${statusIcon}</span>
          <span class="achievement-list__details">
            <span class="achievement-list__name">${entry.name}</span>
            ${description}
          </span>
        </li>
      `;
    })
    .join('');
  const listMarkup = total
    ? `<ul class="achievement-list" role="list">${listItems}</ul>`
    : '<p class="achievements-empty">No achievements logged yet.</p>';
  showOverlay(`
    <h1>Achievements</h1>
    <p class="achievements-summary">Unlocked <strong>${earned}</strong> of <strong>${total}</strong>.</p>
    ${listMarkup}
    <div class="overlay-actions">
      <button id="achievements-back" class="btn" autofocus>Back</button>
    </div>
  `);
  document.getElementById('achievements-back')?.addEventListener('click', () => {
    setAppState(APP_VIEW_STATES.MENU);
  });
}


function renderStartOverlay({ resetHud = false } = {}) {
  atMenuScreen = true;
  optionsOverlayOpen = false;
  optionsOverlayCloseHandler = null;
  state.running = false;
  state.paused = false;
  populateThemeUnlocks();
  state.runStats = createRunStats({ shipKey: state.ship?.key ?? initialShip?.key ?? defaultShipKey });
  state.endless.active = false;
  state.endless.totalTime = 0;
  if (resetHud) {
    state.assistEnabled = getAssistMode();
    state.lives = state.assistEnabled ? 4 : 3;
    state.score = 0;
  }
  configureLevelContext(null);
  state.starfield = mergeStarfieldConfig();
  state.levelOverlay = null;
  updateLevelChip();
  clearLevelEntities();
  state.level = null;
  state.levelDur = 0;
  state.nextWaveIndex = 0;
  state.levelIndex = 1;
  updateScore(state.score);
  GameEvents.emit('score:changed', state.score);
  emitLivesChanged();
  highestUnlockedLevel = clampLevelIndex(getMetaValue('highestUnlockedLevel', highestUnlockedLevel));
  const storedBest = Number.parseInt(getMetaValue('bestScore', bestScore), 10);
  if (Number.isFinite(storedBest) && storedBest >= 0) {
    bestScore = Math.max(bestScore, storedBest);
  }
  const storedEndless = getEndlessPersonalBests();
  if (Number.isFinite(storedEndless.score) && storedEndless.score >= 0) {
    bestEndlessScore = Math.max(bestEndlessScore, storedEndless.score);
  }
  if (Number.isFinite(storedEndless.time) && storedEndless.time >= 0) {
    bestEndlessTime = Math.max(bestEndlessTime, storedEndless.time);
  }
  const hasProgress = highestUnlockedLevel > 1;
  const unlockedLevels = LEVELS.slice(0, highestUnlockedLevel);
  const levelButtons = unlockedLevels
    .map((level, index) => {
      const levelNumber = index + 1;
      return `<button class="level-select__btn" data-level="${levelNumber}">L${levelNumber} · ${level.name}</button>`;
    })
    .join('');
  const metaProgress = getMetaProgress();
  const selectedShipKey = getSelectedShipKey() || defaultShipKey;
  const achievementsProgress = getAchievementProgress();
  const earnedAchievements = achievementsProgress.filter((entry) => entry.earned).length;
  const bestScoreLine = hasProgress || bestScore > 0
    ? `Best Score <strong>${formatNumber(bestScore)}</strong> · Highest Sector <strong>L${highestUnlockedLevel}</strong>`
    : '';
  const endlessSummaryLine = bestEndlessScore > 0 || bestEndlessTime > 0
    ? `Endless Best · Score <strong>${formatNumber(bestEndlessScore)}</strong> · Time <strong>${formatNumber(bestEndlessTime)}s</strong>`
    : '';
  const metaSummaryLine = `Runs <strong>${formatNumber(metaProgress.totalRuns)}</strong> · Banked Score <strong>${formatNumber(metaProgress.totalScore)}</strong> · Bosses Defeated <strong>${formatNumber(metaProgress.bossesDefeated)}</strong>`;
  const achievementsSummaryLine = achievementsProgress.length
    ? `Achievements <strong>${earnedAchievements}</strong> / <strong>${achievementsProgress.length}</strong>`
    : '';
  const statsMarkup = [bestScoreLine, endlessSummaryLine, metaSummaryLine, achievementsSummaryLine]
    .filter((line) => typeof line === 'string' && line.trim().length > 0)
    .map((line) => `<p>${line}</p>`)
    .join('');
  const unlockedShips = getUnlockedShips();
  const unlockedShipSet = new Set(unlockedShips);
  const totalShips = SHIP_CATALOGUE.length;
  const shipChipsMarkup = SHIP_CATALOGUE
    .map((ship) => {
      const unlocked = unlockedShipSet.has(ship.key);
      const isSelected = ship.key === selectedShipKey;
      const classes = ['meta-menu__chip'];
      if (unlocked) {
        classes.push('is-active');
      } else {
        classes.push('is-locked');
      }
      if (isSelected) {
        classes.push('is-selected');
      }
      const status = isSelected ? 'selected' : unlocked ? 'unlocked' : 'locked';
      const requirement = getShipRequirement(ship);
      const hint = isSelected
        ? 'Selected ship'
        : unlocked
          ? 'Unlocked ship'
          : requirement ?? 'Locked ship';
      const title = hint ? ` title="${hint.replace(/"/g, '&quot;')}"` : '';
      return `<span class="${classes.join(' ')}" data-status="${status}"${title}>${ship.name}</span>`;
    })
    .join('');
  const themeKeys = getThemeKeys();
  const activeThemeKey = getActiveThemeKey();
  const cosmicUnlocked = isPaletteUnlocked('cosmic-abyss');
  const cosmicHint = cosmicUnlocked
    ? 'Cosmic Abyss unlocked.'
    : `Clear Level 3 to unlock. Highest unlocked: L${highestUnlockedLevel}`;
  const themeEntries = themeKeys.map((key) => {
    const unlocked = key === 'cosmic-abyss' ? cosmicUnlocked : true;
    const hint = key === 'cosmic-abyss' ? cosmicHint : 'Theme unlocked';
    return {
      key,
      label: getThemeLabel(key),
      unlocked,
      hint,
    };
  });
  const unlockedThemeCount = themeEntries.filter((entry) => entry.unlocked).length;
  const themeChipsMarkup = themeEntries
    .map((entry) => {
      const classes = ['meta-menu__chip'];
      if (entry.unlocked) {
        classes.push('is-active');
      } else {
        classes.push('is-locked');
      }
      if (entry.key === activeThemeKey) {
        classes.push('is-selected');
      }
      return `<span class="${classes.join(' ')}" data-theme-chip="${entry.key}" title="${entry.hint}">${entry.label}</span>`;
    })
    .join('');
  const achievementChipsMarkup = achievementsProgress.length
    ? achievementsProgress
        .map((entry) => {
          const classes = ['meta-menu__chip'];
          if (entry.earned) {
            classes.push('is-active');
          } else {
            classes.push('is-locked');
          }
          const status = entry.earned ? 'earned' : 'locked';
          const desc = entry.description ? ` title="${entry.description.replace(/"/g, '&quot;')}"` : '';
          return `<span class="${classes.join(' ')}" data-status="${status}"${desc}>${entry.name}</span>`;
        })
        .join('')
    : '<p class="meta-detail__summary">Log runs to unlock achievements.</p>';
  let storedSelectionId = null;
  if (typeof window !== 'undefined') {
    try {
      storedSelectionId = window.localStorage?.getItem(MENU_SELECTION_STORAGE_KEY) ?? null;
    } catch (err) {
      storedSelectionId = null;
    }
  }
  const menuItems = [
    {
      id: 'campaign',
      label: 'Start Campaign',
      onActivate: () => {
        const targetLevel = hasProgress ? highestUnlockedLevel : 1;
        setAppState(APP_VIEW_STATES.GAMEPLAY, { level: targetLevel });
      },
      detail: () => {
        const primaryButton = hasProgress
          ? `<button id="meta-campaign-continue" class="btn" data-primary-action>Continue L${highestUnlockedLevel}</button>`
          : `<button id="meta-campaign-start" class="btn" data-primary-action>Launch Level 1</button>`;
        const restartButton = hasProgress
          ? `<button id="meta-campaign-restart" class="btn btn-secondary">Start Level 1</button>`
          : '';
        const toggleButton = `<button id="meta-campaign-toggle" class="btn btn-secondary" aria-expanded="false">Select Sector</button>`;
        const levelPanel = `<div id="meta-campaign-levels" class="level-select" hidden><p class="level-select__label">Unlocked Levels</p><div class="level-select__grid">${levelButtons}</div></div>`;
        const desc = hasProgress
          ? 'Resume your deepest unlocked sector or revisit previous encounters.'
          : 'Launch the story campaign and carve through escalating sectors.';
        const campaignStatsBlock = bestScoreLine
          ? `<p class="meta-detail__summary">${bestScoreLine}</p>`
          : '';
        const metaStatsBlock = metaSummaryLine
          ? `<p class="meta-detail__summary">${metaSummaryLine}</p>`
          : '';
        return {
          html: `
            <div class="meta-detail" data-meta-detail="campaign">
              <h2 class="meta-detail__title">Campaign</h2>
              <p class="meta-detail__desc">${desc}</p>
              ${campaignStatsBlock}
              ${metaStatsBlock}
              <div class="meta-detail__actions">
                ${primaryButton}
                ${restartButton}
                ${toggleButton}
              </div>
              ${levelPanel}
              <div class="difficulty-select">
                <label class="difficulty-select__label" for="difficulty-select">Difficulty</label>
                <select id="difficulty-select" class="difficulty-select__control">
                  <option value="easy">Easy · 85% density / 90% speed</option>
                  <option value="normal">Normal · Original balance</option>
                  <option value="hard">Hard · 120% density / 110% speed</option>
                </select>
                <p class="difficulty-select__hint">Adjust density, speed, and boss durability.</p>
              </div>
            </div>
          `,
          onMount: () => {
            document.getElementById('meta-campaign-continue')?.addEventListener('click', () => {
              setAppState(APP_VIEW_STATES.GAMEPLAY, { level: highestUnlockedLevel });
            });
            document.getElementById('meta-campaign-start')?.addEventListener('click', () => {
              setAppState(APP_VIEW_STATES.GAMEPLAY, { level: 1 });
            });
            document.getElementById('meta-campaign-restart')?.addEventListener('click', () => {
              setAppState(APP_VIEW_STATES.GAMEPLAY, { level: 1 });
            });
            const toggle = document.getElementById('meta-campaign-toggle');
            const levelPanelElement = document.getElementById('meta-campaign-levels');
            toggle?.addEventListener('click', () => {
              if (!levelPanelElement) {
                return;
              }
              const hidden = levelPanelElement.hasAttribute('hidden');
              if (hidden) {
                levelPanelElement.removeAttribute('hidden');
                toggle.setAttribute('aria-expanded', 'true');
                const firstLevelButton = levelPanelElement.querySelector('button:not([disabled])');
                firstLevelButton?.focus();
              } else {
                levelPanelElement.setAttribute('hidden', '');
                toggle.setAttribute('aria-expanded', 'false');
                toggle.focus();
              }
            });
            levelPanelElement?.querySelectorAll('[data-level]').forEach((btn) => {
              const element = btn;
              const levelNumber = Number.parseInt(element.getAttribute('data-level') ?? '', 10);
              if (!Number.isFinite(levelNumber)) {
                return;
              }
              element.addEventListener('click', () => {
                setAppState(APP_VIEW_STATES.GAMEPLAY, { level: levelNumber });
              });
            });
            bindDifficultySelect();
          },
        };
      },
    },
    {
      id: 'endless',
      label: 'Endless Mode',
      onActivate: () => {
        setAppState(APP_VIEW_STATES.ENDLESS);
      },
      detail: () => {
        const endlessStatsBlock = endlessSummaryLine
          ? `<p class="meta-detail__summary">${endlessSummaryLine}</p>`
          : '<p class="meta-detail__summary">Face infinite waves for escalating score.</p>';
        return {
          html: `
            <div class="meta-detail" data-meta-detail="endless">
              <h2 class="meta-detail__title">Endless Mode</h2>
              <p class="meta-detail__desc">Survive escalating swarms and chase personal records.</p>
              ${endlessStatsBlock}
              <div class="meta-detail__actions">
                <button id="meta-endless-start" class="btn" data-primary-action>Launch Endless Run</button>
              </div>
            </div>
          `,
          onMount: () => {
            document.getElementById('meta-endless-start')?.addEventListener('click', () => {
              setAppState(APP_VIEW_STATES.ENDLESS);
            });
          },
        };
      },
    },
    {
      id: 'garage',
      label: 'Garage',
      onActivate: () => {
        setAppState(APP_VIEW_STATES.GARAGE);
      },
      detail: () => ({
        html: `
          <div class="meta-detail" data-meta-detail="garage">
            <h2 class="meta-detail__title">Garage</h2>
            <p class="meta-detail__desc">Review ships, swap loadouts, and inspect unlock progress.</p>
            <div class="meta-detail__chips">${shipChipsMarkup}</div>
            <div class="meta-detail__actions">
              <button id="meta-garage-open" class="btn" data-primary-action>Enter Garage</button>
            </div>
          </div>
        `,
        onMount: () => {
          document.getElementById('meta-garage-open')?.addEventListener('click', () => {
            setAppState(APP_VIEW_STATES.GARAGE);
          });
        },
      }),
    },
    {
      id: 'achievements',
      label: 'Achievements',
      onActivate: () => {
        setAppState(APP_VIEW_STATES.ACHIEVEMENTS);
      },
      detail: () => ({
        html: `
          <div class="meta-detail" data-meta-detail="achievements">
            <h2 class="meta-detail__title">Achievements</h2>
            <p class="meta-detail__desc">Track feats earned during your runs.</p>
            <div class="meta-detail__chips">${achievementChipsMarkup}</div>
            <div class="meta-detail__actions">
              <button id="meta-achievements-open" class="btn" data-primary-action>View Achievements</button>
            </div>
          </div>
        `,
        onMount: () => {
          document.getElementById('meta-achievements-open')?.addEventListener('click', () => {
            setAppState(APP_VIEW_STATES.ACHIEVEMENTS);
          });
        },
      }),
    },
    {
      id: 'options',
      label: 'Options',
      onActivate: () => {
        setAppState(APP_VIEW_STATES.OPTIONS, { context: 'menu' });
      },
      detail: () => {
        const assistEnabled = getAssistMode();
        const autoFireEnabled = getAutoFire();
        const themeLabel = getThemeLabel(activeThemeKey);
        return {
          html: `
            <div class="meta-detail" data-meta-detail="options">
              <h2 class="meta-detail__title">Options</h2>
              <p class="meta-detail__desc">Adjust presentation, input, and accessibility toggles.</p>
              <p class="meta-detail__summary">Assist Mode <strong>${assistEnabled ? 'On' : 'Off'}</strong> · Auto Fire <strong>${autoFireEnabled ? 'On' : 'Off'}</strong></p>
              <p class="meta-detail__summary">Current Theme <strong>${themeLabel}</strong></p>
              <div class="meta-detail__chips">${themeChipsMarkup}</div>
              <div class="meta-detail__actions">
                <button id="meta-options-open" class="btn" data-primary-action>Open Options</button>
              </div>
            </div>
          `,
          onMount: () => {
            document.getElementById('meta-options-open')?.addEventListener('click', () => {
              setAppState(APP_VIEW_STATES.OPTIONS, { context: 'menu' });
            });
          },
        };
      },
    },
  ];
  const storedIndex = menuItems.findIndex((item) => item.id === storedSelectionId);
  const initialIndex = storedIndex >= 0 ? storedIndex : 0;
  const navMarkup = menuItems
    .map((item, index) => {
      const tabindex = index === initialIndex ? '0' : '-1';
      const activeClass = index === initialIndex ? ' meta-menu__nav-item is-active' : ' meta-menu__nav-item';
      return `<button type="button" class="${activeClass.trim()}" data-menu-item="${item.id}" data-menu-index="${index}" role="menuitem" tabindex="${tabindex}">${item.label}</button>`;
    })
    .join('');
  const selectedShip = SHIP_CATALOGUE.find((ship) => ship.key === selectedShipKey);
  const selectedShipName = selectedShip?.name ?? 'Pioneer';
  const statsContent = statsMarkup || '<p class="meta-detail__summary">Begin a run to gather intel.</p>';
  const menuMarkup = `
    <div class="meta-menu" data-meta-menu>
      <div class="meta-menu__panel meta-menu__panel--brand">
        <div class="meta-menu__logo-wrap">
          <div class="meta-menu__logo-ring" aria-hidden="true"></div>
          <div class="meta-menu__logo">RETRO <span class="cyan">SPACE</span> <span class="heart">RUN</span></div>
        </div>
        <p class="meta-menu__tagline">Chart your next sortie.</p>
        <div class="meta-menu__stats">${statsContent}</div>
        <div class="meta-menu__unlocks">
          <div class="meta-menu__unlocks-item">Ships<span class="meta-menu__unlocks-value">${unlockedShips.length} / ${totalShips}</span></div>
          <div class="meta-menu__unlocks-item">Themes<span class="meta-menu__unlocks-value">${unlockedThemeCount} / ${themeEntries.length}</span></div>
          <div class="meta-menu__unlocks-item">Achievements<span class="meta-menu__unlocks-value">${earnedAchievements} / ${achievementsProgress.length}</span></div>
        </div>
        <p class="meta-menu__footnote">Current Ship: <strong>${selectedShipName}</strong></p>
      </div>
      <div class="meta-menu__panel meta-menu__panel--nav">
        <h2 class="meta-menu__heading">Mission Control</h2>
        <div class="meta-menu__nav" role="menu" data-meta-menu-nav>
          ${navMarkup}
        </div>
        <p class="meta-menu__footnote">Use ↑ ↓ to browse · Enter to launch</p>
      </div>
      <div class="meta-menu__panel meta-menu__panel--detail">
        <div class="meta-detail" id="meta-menu-detail" data-meta-menu-detail></div>
      </div>
    </div>
  `;
  showOverlay(menuMarkup, { className: 'overlay--meta-menu' });
  const overlayRoot = typeof document !== 'undefined' ? document.getElementById('overlay') : null;
  const detailContainer = overlayRoot?.querySelector('[data-meta-menu-detail]') ?? null;
  const navRoot = overlayRoot?.querySelector('[data-meta-menu-nav]') ?? null;
  const navButtons = Array.from(navRoot?.querySelectorAll('[data-menu-item]') ?? []);
  let activeIndex = initialIndex;
  const persistSelection = (id) => {
    if (typeof window === 'undefined') {
      return;
    }
    try {
      window.localStorage?.setItem(MENU_SELECTION_STORAGE_KEY, id);
    } catch (err) {
      // Ignore storage failures.
    }
  };
  const renderDetail = (item) => {
    if (!detailContainer) {
      return;
    }
    if (!item || typeof item.detail !== 'function') {
      detailContainer.innerHTML = '';
      return;
    }
    const result = item.detail();
    if (!result || typeof result.html !== 'string') {
      detailContainer.innerHTML = '';
      return;
    }
    detailContainer.innerHTML = result.html;
    try {
      result.onMount?.();
    } catch (err) {
      // Swallow mount errors to avoid blocking menu.
    }
  };
  const updateSelection = (index, { focus = false, force = false } = {}) => {
    if (!menuItems.length) {
      return;
    }
    const max = menuItems.length;
    const nextIndex = ((index % max) + max) % max;
    const changed = nextIndex !== activeIndex;
    activeIndex = nextIndex;
    navButtons.forEach((button, idx) => {
      const isActive = idx === activeIndex;
      if (isActive) {
        button.classList.add('is-active');
        button.setAttribute('tabindex', '0');
        button.setAttribute('aria-selected', 'true');
        if (focus) {
          button.focus();
        }
      } else {
        button.classList.remove('is-active');
        button.setAttribute('tabindex', '-1');
        button.setAttribute('aria-selected', 'false');
      }
    });
    if (changed || force) {
      renderDetail(menuItems[activeIndex]);
      persistSelection(menuItems[activeIndex].id);
    }
  };
  const activateCurrent = () => {
    const item = menuItems[activeIndex];
    if (!item) {
      return;
    }
    const primary = detailContainer?.querySelector('[data-primary-action]');
    if (primary) {
      primary.click();
      primary.focus?.();
      return;
    }
    if (typeof item.onActivate === 'function') {
      item.onActivate();
    }
  };
  const handleNavKey = (event) => {
    if (!event) {
      return;
    }
    const key = event.key;
    if (key === 'ArrowUp' || key === 'ArrowLeft') {
      event.preventDefault();
      updateSelection(activeIndex - 1, { focus: true });
    } else if (key === 'ArrowDown' || key === 'ArrowRight') {
      event.preventDefault();
      updateSelection(activeIndex + 1, { focus: true });
    } else if (key === 'Enter' || key === ' ') {
      event.preventDefault();
      activateCurrent();
    }
  };
  navButtons.forEach((button, index) => {
    button.addEventListener('click', () => {
      updateSelection(index, { focus: true });
    });
    button.addEventListener('mouseenter', () => {
      if (activeIndex !== index) {
        updateSelection(index, { focus: false });
      }
    });
    button.addEventListener('focus', () => {
      updateSelection(index, { focus: false });
    });
    button.addEventListener('keydown', handleNavKey);
  });
  navRoot?.addEventListener('keydown', handleNavKey);
  updateSelection(initialIndex, { focus: true, force: true });
}
function renderOptionsOverlay({ context = 'game', onClose } = {}) {
  if (optionsOverlayOpen) {
    return;
  }
  if (context === 'game') {
    state.paused = true;
    clearInput();
  }
  const closeHandler = typeof onClose === 'function'
    ? onClose
    : context === 'game'
      ? () => {
        hideOverlay();
        state.paused = false;
        clearInput();
        setAppState(APP_VIEW_STATES.GAMEPLAY, { resume: true });
      }
      : () => {
        setAppState(APP_VIEW_STATES.MENU, { force: true });
      };
  optionsOverlayOpen = true;
  optionsOverlayCloseHandler = closeHandler;
  const activeTheme = getActiveThemeKey();
  const themeButtons = getThemeKeys()
    .filter((key) => key !== 'cosmic-abyss' || isPaletteUnlocked('cosmic-abyss'))
    .map((key) => {
      const label = getThemeLabel(key);
      const isActive = key === activeTheme;
      const classes = isActive ? 'btn' : 'btn btn-secondary';
      const pressed = isActive ? 'true' : 'false';
      const disabled = isActive ? ' disabled aria-disabled="true"' : '';
      return `<button type="button" class="${classes}" data-theme-option="${key}" aria-pressed="${pressed}"${disabled}>${label}</button>`;
    })
    .join('');
  const currentDifficulty = getDifficultyMode();
  const difficultyOptions = Object.keys(DIFFICULTY)
    .map((key) => {
      const label = key.charAt(0).toUpperCase() + key.slice(1);
      const selected = key === currentDifficulty ? ' selected' : '';
      return `<option value="${key}"${selected}>${label}</option>`;
    })
    .join('');
  const assistEnabled = getAssistMode();
  const assistLabel = `Assist: ${assistEnabled ? 'On' : 'Off'}`;
  const assistPressed = assistEnabled ? 'true' : 'false';
  const volumePercent = Math.round(getVolume() * 100);
  const resumeLabel = context === 'game' ? 'Resume' : 'Back';
  showOverlay(`
    <h1>Options</h1>
    <div class="options-section">
      <label for="options-volume">Volume <span id="options-volume-value">${volumePercent}%</span></label>
      <input id="options-volume" type="range" min="0" max="100" value="${volumePercent}" />
    </div>
    <div class="options-section">
      <p class="options-section__label">Theme</p>
      <div class="options-theme" role="group" aria-label="Theme selection">${themeButtons}</div>
    </div>
    <div class="options-section">
      <label class="options-section__label" for="options-difficulty">Difficulty</label>
      <select id="options-difficulty" class="difficulty-select__control">${difficultyOptions}</select>
    </div>
    <div class="options-section">
      <button id="options-assist" type="button" class="btn" aria-pressed="${assistPressed}">${assistLabel}</button>
    </div>
    <div class="overlay-actions">
      <button id="options-close" class="btn">${resumeLabel}</button>
    </div>
  `);
  const volumeControl = document.getElementById('options-volume');
  const volumeValue = document.getElementById('options-volume-value');
  const syncVolume = () => {
    if (volumeValue) {
      volumeValue.textContent = `${Math.round(getVolume() * 100)}%`;
    }
    if (volumeControl) {
      volumeControl.value = `${Math.round(getVolume() * 100)}`;
    }
  };
  volumeControl?.addEventListener('input', (event) => {
    const target = event.target;
    const numeric = Number.parseFloat(target.value);
    const clamped = Number.isFinite(numeric) ? Math.max(0, Math.min(100, numeric)) : 0;
    const applied = setVolume(clamped / 100);
    if (applied > 0) {
      resumeAudioContext();
    }
    syncVolume();
  });
  const themeButtonsEls = Array.from(document.querySelectorAll('[data-theme-option]'));
  const updateThemeButtons = (activeKey = getActiveThemeKey()) => {
    themeButtonsEls.forEach((button) => {
      const key = button.getAttribute('data-theme-option');
      const isActive = key === activeKey;
      button.className = isActive ? 'btn' : 'btn btn-secondary';
      button.setAttribute('aria-pressed', isActive ? 'true' : 'false');
      if (isActive) {
        button.setAttribute('disabled', 'disabled');
        button.setAttribute('aria-disabled', 'true');
      } else {
        button.removeAttribute('disabled');
        button.removeAttribute('aria-disabled');
      }
    });
  };
  themeButtonsEls.forEach((button) => {
    button.addEventListener('click', () => {
      const key = button.getAttribute('data-theme-option');
      if (!key) {
        return;
      }
      setTheme(key);
      updateThemeButtons(key);
    });
  });
  const difficultySelect = document.getElementById('options-difficulty');
  difficultySelect?.addEventListener('change', (event) => {
    const target = event.target;
    const value = target.value;
    if (typeof value === 'string') {
      const next = setDifficulty(value);
      if (typeof next === 'string' && difficultySelect) {
        difficultySelect.value = next;
      }
    }
  });
  const assistButton = document.getElementById('options-assist');
  const syncAssistButton = () => {
    if (!assistButton) {
      return;
    }
    const enabled = getAssistMode();
    assistButton.textContent = `Assist: ${enabled ? 'On' : 'Off'}`;
    assistButton.setAttribute('aria-pressed', enabled ? 'true' : 'false');
    assistButton.classList.toggle('is-on', enabled);
  };
  assistButton?.addEventListener('click', () => {
    toggleAssistMode();
    syncAssistButton();
  });
  syncAssistButton();
  updateThemeButtons();
  syncVolume();
  const closeBtn = document.getElementById('options-close');
  closeBtn?.addEventListener('click', () => {
    closeOptionsOverlay();
  });
  closeBtn?.focus();
}

function normaliseViewState(value) {
  if (typeof value !== 'string') {
    return APP_VIEW_STATES.MENU;
  }
  const key = value.toUpperCase();
  return Object.prototype.hasOwnProperty.call(APP_VIEW_STATES, key)
    ? APP_VIEW_STATES[key]
    : APP_VIEW_STATES.MENU;
}

function resetUiInteractionState() {
  if (ui && typeof ui === 'object') {
    ui.diffOpen = false;
    if ('isDiffOpen' in ui) {
      ui.isDiffOpen = false;
    }
  }
}

function markMenuContext() {
  atMenuScreen = true;
  state.running = false;
  state.paused = false;
}

function setAppState(newState, options = {}) {
  const next = normaliseViewState(newState);
  if (next === currentViewState && !options.force) {
    return currentViewState;
  }
  previousViewState = currentViewState;
  currentViewState = next;
  const isResume = next === APP_VIEW_STATES.GAMEPLAY && options.resume;
  if (!isResume) {
    if (ui && typeof ui.resetRegions === 'function') {
      ui.resetRegions();
    }
    resetUiInteractionState();
  }
  switch (next) {
    case APP_VIEW_STATES.MENU: {
      renderStartOverlay({ resetHud: Boolean(options.resetHud) });
      break;
    }
    case APP_VIEW_STATES.OPTIONS: {
      const context = options.context ?? (state.running ? 'game' : 'menu');
      if (context !== 'game') {
        markMenuContext();
      }
      renderOptionsOverlay({ context, onClose: options.onClose });
      break;
    }
    case APP_VIEW_STATES.GARAGE: {
      markMenuContext();
      renderGarageOverlay();
      break;
    }
    case APP_VIEW_STATES.ACHIEVEMENTS: {
      markMenuContext();
      renderAchievementsOverlay();
      break;
    }
    case APP_VIEW_STATES.ENDLESS: {
      hideOverlay();
      startRun(1, { gameMode: GAME_MODES.ENDLESS });
      break;
    }
    case APP_VIEW_STATES.GAMEPLAY: {
      if (options.resume) {
        return currentViewState;
      }
      hideOverlay();
      const desiredLevel = Number.isFinite(options.level)
        ? clampLevelIndex(options.level)
        : Math.max(1, highestUnlockedLevel || 1);
      startRun(desiredLevel);
      break;
    }
    default: {
      currentViewState = APP_VIEW_STATES.MENU;
      renderStartOverlay({ resetHud: Boolean(options.resetHud) });
      break;
    }
  }
  return currentViewState;
}

function resolveLoopForState(viewState) {
  switch (viewState) {
    case APP_VIEW_STATES.GAMEPLAY:
    case APP_VIEW_STATES.ENDLESS:
      return loop;
    default:
      return null;
  }
}

function handlePlayerHit() {
  const player = state.player;
  const particles = resolvePaletteSection(state.theme, 'particles');
  resetCombo();
  const result = applyPlayerDamage(1);
  if (result.absorbed > 0 && result.overflow <= 0) {
    addParticle(state, player.x, player.y, particles.shieldHit, 20, 3, 400);
    playHit();
    return false;
  }
  if (!result.lostLife) {
    return result.defeated;
  }
  addParticle(state, player.x, player.y, particles.playerHit, 30, 3.2, 500);
  playZap();
  state.bossMercyUntil = performance.now() + 600;
  if (result.defeated) {
    gameOver();
    return true;
  }
  return false;
}

let lastFrame = 0;

function loop(now) {
  if (!state.running) {
    return;
  }
  const dt = (now - lastFrame) / 1000;
  lastFrame = now;
  const inputState = getInputState();
  syncGamepadIndicator(inputState.gamepad?.connected);
  const { w: viewW, h: viewH } = getViewSize();
  const bulletBounds = { minX: -40, maxX: viewW + 40, minY: -40, maxY: viewH + 40 };
  const palette = state.renderPalette ?? activePalette ?? DEFAULT_THEME_PALETTE;
  const starPalette = resolvePaletteSection(palette, 'stars');
  const weatherPalette = resolvePaletteSection(palette, 'weather') ?? {};
  const windPalette = weatherPalette.wind ?? {};
  if (state.paused) {
    requestAnimationFrame(loop);
    return;
  }

  state.time += dt;
  if (state.gameMode === GAME_MODES.ENDLESS && state.endless?.active) {
    state.endless.totalTime = (state.endless.totalTime ?? 0) + dt;
  }
  updateTime(Math.floor(state.time));
  ensureGuaranteedWeaponDrop(state);
  maybeSpawnMidBossFight();
  scheduleLevelWaves();
  tickSpawner(dt);
  updateEffects(state, dt);
  updateWeather();
  updateComboTimer(dt);
  const squall = state.weather?.squall;
  if (squall?.justActivated) {
    showToast('SQUALL!', 1000);
    pulseMutatorIcon('squall');
    squall.justActivated = false;
  }
  if (squall?.justDeactivated) {
    squall.justDeactivated = false;
  }

  if (state.time >= state.levelDur) {
    const midConfig = getMidBossConfig(state.level);
    const finalBossConfig = getFinalBossConfig(state.level);
    const midCleared = !midConfig || state.midBossDefeated;
    if (!state.bossSpawned && !state.boss && midCleared && finalBossConfig) {
      spawnBoss(state, finalBossConfig);
      state.bossSpawned = true;
    } else if (
      state.bossSpawned &&
      !state.boss &&
      !state.finishGate &&
      now - state.bossDefeatedAt > 600
    ) {
      ensureFinishGate();
    }
  }

  ctx.clearRect(0, 0, viewW, viewH);
  ctx.save();
  const shake = getScreenShakeOffset();
  if (shake.offsetX || shake.offsetY) {
    ctx.translate(shake.offsetX, shake.offsetY);
  }
  const overlayTint = state.levelOverlay;
  if (overlayTint?.colour && overlayTint.alpha > 0) {
    ctx.globalAlpha = overlayTint.alpha;
    ctx.fillStyle = overlayTint.colour;
    ctx.fillRect(0, 0, viewW, viewH);
    ctx.globalAlpha = 1;
  }
  const windVisual = Number.isFinite(state.weather?.windX) ? state.weather.windX : 0;
  const wind = Number.isFinite(state.weather?.windDrift) ? state.weather.windDrift : windVisual;
  const squallDim = squall?.active ? squall.dimFactor ?? 0.8 : 1;
  const starfield = state.starfield ?? mergeStarfieldConfig();
  const baseAlpha = Number.isFinite(starfield.baseAlpha) ? starfield.baseAlpha : 0.4;
  const brightThreshold = Number.isFinite(starfield.brightThreshold) ? starfield.brightThreshold : 1.1;
  const brightBoost = Number.isFinite(starfield.brightBoost) ? starfield.brightBoost : 1.35;
  const windFactor = Number.isFinite(starfield.windFactor) ? starfield.windFactor : 0.04;
  const scrollBase = Number.isFinite(starfield.scrollSpeed) ? starfield.scrollSpeed : 60;
  const scrollFactor = Number.isFinite(starfield.scrollSpeedFactor) ? starfield.scrollSpeedFactor : 0.05;
  const [depthMin, depthMax] = starfield.depthRange ?? [0.4, 1.6];
  const [sizeMin, sizeMax] = starfield.sizeRange ?? [1.4, 2.4];
  const twinkleAmpBase = Number.isFinite(starfield.twinkle?.amplitude) ? Math.max(0, starfield.twinkle.amplitude) : 0;
  const twinkleSpeedBase = Number.isFinite(starfield.twinkle?.speed) ? Math.max(0, starfield.twinkle.speed) : 0;
  const timeSeconds = performance.now() * 0.001;
  for (const star of state.stars) {
    const depth = star.z ?? 1;
    star.x += windVisual * windFactor * depth * dt;
    star.y += (scrollBase * depth + state.speed * scrollFactor * depth) * dt;
    if (star.x < -2) {
      star.x = viewW + 2;
    } else if (star.x > viewW + 2) {
      star.x = -2;
    }
    if (star.y > viewH) {
      star.y = -2;
      star.x = rand(0, viewW);
      star.z = rand(depthMin, depthMax);
      star.size = rand(sizeMin, sizeMax);
      star.twinklePhase = rand(0, Math.PI * 2);
      star.twinkleSpeed = twinkleSpeedBase ? rand(twinkleSpeedBase * 0.75, twinkleSpeedBase * 1.25) : 0;
      star.twinkleAmplitude = twinkleAmpBase ? rand(twinkleAmpBase * 0.6, twinkleAmpBase * 1.2) : 0;
    }
    const twinkleAmplitude = Number.isFinite(star.twinkleAmplitude) ? star.twinkleAmplitude : twinkleAmpBase;
    const twinkleSpeed = Number.isFinite(star.twinkleSpeed) ? star.twinkleSpeed : twinkleSpeedBase;
    const twinklePhase = Number.isFinite(star.twinklePhase) ? star.twinklePhase : 0;
    const twinkle = twinkleAmplitude && twinkleSpeed
      ? Math.sin(timeSeconds * twinkleSpeed + twinklePhase) * twinkleAmplitude
      : 0;
    const brightness = depth > brightThreshold ? brightBoost : 1;
    const alpha = Math.max(0, Math.min(1, (baseAlpha * depth * brightness + twinkle) * squallDim));
    ctx.globalAlpha = alpha;
    ctx.fillStyle = depth > brightThreshold ? starPalette.bright : starPalette.dim;
    const size = Number.isFinite(star.size) ? Math.max(1, star.size) : 2;
    ctx.fillRect(star.x, star.y, size, size);
  }
  const windStrands = state.windStrands ?? [];
  if (windStrands.length) {
    const windStrength = Math.abs(wind);
    const alphaScale = Math.max(0, Math.min(1, windStrength / MAX_WIND_DRIFT));
    const streakColour = windPalette.streak ?? '#c5f6ff';
    const glowColour = windPalette.glow ?? 'rgba(0, 229, 255, 0.35)';
    const baseAlpha = Number.isFinite(windPalette.alpha) ? Math.max(0, windPalette.alpha) : 0.18;
    const spawnLeft = windVisual >= 0;
    ctx.save();
    ctx.lineCap = 'round';
    ctx.shadowColor = glowColour;
    ctx.shadowBlur = Number.isFinite(windPalette.shadow)
      ? Math.max(0, windPalette.shadow)
      : 6;
    ctx.lineWidth = 2;
    for (const streak of windStrands) {
      const vx = wind * 1.25 + streak.jitter * 0.25;
      const vy = streak.speed;
      streak.x += vx * dt;
      streak.y += vy * dt;
      if (streak.y > viewH + streak.length) {
        streak.y = -rand(20, viewH * 0.25);
        streak.x = spawnLeft ? rand(-40, viewW * 0.4) : rand(viewW * 0.6, viewW + 40);
        streak.jitter = rand(-14, 14);
      } else if (streak.x < -80 || streak.x > viewW + 80) {
        streak.x = spawnLeft ? rand(-40, 0) : rand(viewW, viewW + 40);
        streak.y = rand(-viewH * 0.1, viewH * 0.9);
        streak.jitter = rand(-14, 14);
      }
      const dx = vx;
      const dy = vy;
      const len = streak.length;
      const mag = Math.hypot(dx, dy) || 1;
      const ux = dx / mag;
      const uy = dy / mag;
      const half = len / 2;
      const startX = streak.x - ux * half;
      const startY = streak.y - uy * half;
      const endX = streak.x + ux * half;
      const endY = streak.y + uy * half;
      const streakAlpha = Math.max(
        0.04,
        Math.min(0.7, (baseAlpha + streak.alpha * 0.6) * (0.4 + alphaScale * 1.2)),
      );
      ctx.globalAlpha = streakAlpha;
      ctx.strokeStyle = streakColour;
      ctx.beginPath();
      ctx.moveTo(startX, startY);
      ctx.lineTo(endX, endY);
      ctx.stroke();
    }
    ctx.restore();
  }
  ctx.globalAlpha = 1;
  drawThemeOverlay(viewW, viewH, dt);
  drawSquallOverlay(viewW, viewH, palette);

  const player = state.player;
  const speedMultiplier = state.runUpgrades?.moveSpeedMultiplier ?? 1;
  updatePlayer(player, inputState, dt, state.power.name === 'boost', wind, speedMultiplier);
  clampPlayerToBounds(player);

  const bulletTime = state.time * 1000;

  const wantsFire = inputState.fire || Boolean(state.settings?.autoFire && !inputState.fire);
  handlePlayerShooting(state, { fire: wantsFire }, now);
  updateBullets(state.bullets, bulletTime, bulletBounds, { windX: wind });
  updateMuzzleFlashes(state, dt);

  updateEnemies(state, dt, now, player);
  updateBoss(state, dt, now, player, palette);
  updateBullets(state.enemyBullets, bulletTime, bulletBounds, { windX: wind });

  ensureGuaranteedPowerups(state, now);
  maybeSpawnPowerup(state, now);
  updatePowerups(state, dt, now);
  updateWeaponDrops(state, dt);
  clearExpiredPowers(state, now);

  if (state.finishGate) {
    const gate = state.finishGate;
    gate.y += gate.vy * dt;
    if (gate.y > viewH * 0.25) {
      gate.vy = 0;
    }
    if (Math.abs(player.y - gate.y) < 28 && Math.abs(player.x - gate.x) < gate.w / 2) {
      playZap();
      playZap();
      playPow();
      completeLevel();
      ctx.restore();
      return;
    }
  }

  const particles = resolvePaletteSection(state.theme, 'particles');
  for (let i = state.enemies.length - 1; i >= 0; i--) {
    const enemy = state.enemies[i];
    for (let j = state.bullets.length - 1; j >= 0; j--) {
      const bullet = state.bullets[j];
      if (coll(enemy, bullet, -4)) {
        const bulletLevel = bullet.level ?? 0;
        state.bullets.splice(j, 1);
        freeBullet(bullet);
        if (Number.isFinite(enemy.shieldTimer) && enemy.shieldTimer > 0) {
          enemy.shieldTimer = 0;
          enemy.shieldEmitter = null;
          enemy.shieldStrength = 0;
          const shieldColour = particles.shieldHit ?? particles.enemyHitDefault;
          addParticle(state, enemy.x, enemy.y, shieldColour, 16, 3.2, 260);
          playHit();
          break;
        }
        enemy.hp -= bullet.damage || 1;
        if (bulletLevel >= 2) {
          shakeScreen(rand(2, 4), 160);
        }
        const enemyCol = enemy.type === 'strafer'
          ? particles.enemyHitStrafer
          : particles.enemyHitDefault;
        addParticle(state, enemy.x, enemy.y, enemyCol, 12, 2.6, 300);
        playHit();
        if (enemy.hp <= 0) {
          spawnExplosion(enemy.x, enemy.y, 'small');
          state.enemies.splice(i, 1);
          handleEnemyDestroyed(state, enemy);
          if (state.runStats) {
            state.runStats.kills = (state.runStats.kills ?? 0) + 1;
          }
          incrementCombo();
          addScore(25);
          playSfx('explode');
          maybeDropWeaponToken(state, enemy);
          GameEvents.emit(enemy.type === 'asteroid' ? 'asteroid:destroyed' : 'enemy:destroyed', {
            type: enemy.type,
            position: { x: enemy.x, y: enemy.y },
            combo: state.combo?.multiplier ?? 1,
          });
        }
        break;
      }
    }
  }

  if (state.boss) {
    for (let j = state.bullets.length - 1; j >= 0; j--) {
      const bullet = state.bullets[j];
      if (coll(state.boss, bullet, -12)) {
        const bulletLevel = bullet.level ?? 0;
        state.bullets.splice(j, 1);
        freeBullet(bullet);
        state.boss.hp -= bullet.damage || 1;
        if (bulletLevel >= 2) {
          shakeScreen(rand(2, 4), 160);
        }
        addParticle(state, state.boss.x, state.boss.y, particles.bossHit, 18, 3.4, 320);
        playHit();
        if (state.boss.hp <= 0) {
          const defeatedBoss = state.boss;
          const isMidBoss = defeatedBoss?.role === 'mid' || defeatedBoss?.variant === 'mid' || state.bossType === 'mid';
          spawnExplosion(defeatedBoss.x, defeatedBoss.y, 'boss');
          if (state.runStats) {
            state.runStats.kills = (state.runStats.kills ?? 0) + 1;
          }
          shakeScreen(isMidBoss ? 4 : 6, isMidBoss ? 360 : 500);
          incrementCombo();
          if (isMidBoss) {
            showToast('INTRUDER NEUTRALISED', 1000);
            playPow();
            addScore(250);
          } else {
            showToast('BOSS DEFEATED', 1200);
            playBossDown();
            addScore(600);
          }
          if (!defeatedBoss.rewardDropped) {
            defeatedBoss.rewardDropped = true;
            if (isMidBoss) {
              if (Math.random() < 0.5) {
                dropPowerup(state, { x: defeatedBoss.x, y: defeatedBoss.y, vy: 80 });
              } else {
                spawnWeaponToken(state, defeatedBoss.x, defeatedBoss.y);
              }
            } else {
              maybeDropWeaponToken(state, { x: defeatedBoss.x, y: defeatedBoss.y });
            }
          }
          state.boss = null;
          state.bossType = null;
          if (state.gameMode === GAME_MODES.ENDLESS && defeatedBoss?.role === 'endless') {
            state.bossSpawned = false;
            state.endless.randomBossActive = false;
            state.endless.waveCounter = 0;
            state.endless.nextBossWave = rollEndlessBossWave();
          }
          if (isMidBoss) {
            state.midBossDefeated = true;
            state.midBossDefeatedAt = now;
          } else {
            state.bossDefeatedAt = now;
            if (state.runStats) {
              state.runStats.bosses = (state.runStats.bosses ?? 0) + 1;
            }
            if (!state.storyOutroShown) {
              const outroKey = typeof state.level?.key === 'string' ? state.level.key : null;
              const outroBeat = outroKey ? getStoryBeat(outroKey, 'outro') : null;
              if (outroBeat) {
                showStoryOverlay(outroBeat);
                state.storyOutroShown = true;
              }
            }
          }
          state.bossMercyUntil = 0;
          GameEvents.emit('enemy:destroyed', {
            type: isMidBoss ? 'midBoss' : 'boss',
            position: { x: defeatedBoss.x, y: defeatedBoss.y },
          });
        }
        break;
      }
    }
  }

  const playerDefeated = () => {
    const eliminated = handlePlayerHit();
    if (eliminated) {
      return true;
    }
    return false;
  };

  for (const enemy of state.enemies) {
    if (coll(player, enemy, -4) && playerDefeated()) {
      ctx.restore();
      return;
    }
  }
  if (state.boss && coll(player, state.boss, -26) && playerDefeated()) {
    ctx.restore();
    return;
  }
  for (const bullet of state.enemyBullets) {
    if (coll(player, bullet, -2) && playerDefeated()) {
      ctx.restore();
      return;
    }
  }
  if (state.boss && isPointInBossBeam(state.boss, player.x, player.y) && playerDefeated()) {
    ctx.restore();
    return;
  }

  if (player.invuln > 0) {
    player.invuln -= dt * 1000;
  }

  drawWeaponDrops(ctx, state.weaponDrops, palette);
  drawPowerups(ctx, state.powerups, palette);
  drawEnemies(ctx, state.enemies, palette);
  if (state.boss) {
    drawBoss(ctx, state.boss, palette);
  }
  drawEnemyBullets(ctx, state.enemyBullets, palette);
  drawPlayerBullets(ctx, state.bullets, palette);
  drawMuzzleFlashes(ctx, state.muzzleFlashes, palette);
  if (state.finishGate) {
    drawGate(state.finishGate, palette);
  }
  drawPlayer(ctx, player, inputState, palette, state.weaponPickupFlash);
  drawDamagePulse(ctx, viewW, viewH);

  if (state.boss) {
    drawBossHealth(ctx, state.boss, palette);
  }

  for (let i = state.particles.length - 1; i >= 0; i--) {
    const p = state.particles[i];
    p.t -= dt * 1000;
    p.x += p.vx;
    p.y += p.vy;
    if (p.t <= 0) {
      state.particles.splice(i, 1);
      continue;
    }
    ctx.globalAlpha = p.t / p.life;
    ctx.fillStyle = p.col;
    ctx.fillRect(p.x, p.y, 2, 2);
    ctx.globalAlpha = 1;
  }

  ctx.restore();

  if (ui && typeof ui.drawDebugCrosshair === 'function') {
    ui.drawDebugCrosshair(ctx);
  }

  addScore(PASSIVE_SCORE_RATE * dt, { allowFraction: true });

  requestAnimationFrame(loop);
}

function monitorGamepadIdle() {
  if (state.running) {
    requestAnimationFrame(monitorGamepadIdle);
    return;
  }
  const inputState = getInputState();
  syncGamepadIndicator(inputState.gamepad?.connected);
  requestAnimationFrame(monitorGamepadIdle);
}

const mainInterface = {
  state: currentViewState,
  loop: resolveLoopForState(currentViewState),
  setState(newState, options = {}) {
    const applied = setAppState(newState, options);
    this.state = applied;
    if (ui && typeof ui === 'object') {
      ui.diffOpen = false;
      if ('isDiffOpen' in ui) {
        ui.isDiffOpen = ui.diffOpen;
      }
    }
    this.loop = resolveLoopForState(applied);
    return applied;
  },
  getState: () => currentViewState,
  getPreviousState: () => previousViewState,
  constants: {
    STATES: APP_VIEW_STATES,
    GAME_MODES,
  },
  startCampaign(level) {
    return this.setState(APP_VIEW_STATES.GAMEPLAY, { level });
  },
  startEndless() {
    return this.setState(APP_VIEW_STATES.ENDLESS);
  },
  showMenu(options) {
    return this.setState(APP_VIEW_STATES.MENU, options);
  },
};

Object.defineProperty(mainInterface, 'settings', {
  get() {
    return state.settings;
  },
});

Object.defineProperty(mainInterface, 'game', {
  get() {
    return state;
  },
});

Object.defineProperty(mainInterface, 'gameState', {
  get() {
    return state;
  },
});

if (typeof globalThis !== 'undefined') {
  globalThis.main = mainInterface;
}

export const main = mainInterface;

monitorGamepadIdle();

mainInterface.setState(APP_VIEW_STATES.MENU, { resetHud: true, force: true });<|MERGE_RESOLUTION|>--- conflicted
+++ resolved
@@ -208,8 +208,6 @@
   }
 }
 
-<<<<<<< HEAD
-=======
 function dismissStoryOverlay({ hide = false } = {}) {
   if (storyOverlayState.timeout) {
     if (typeof window !== 'undefined') {
@@ -285,7 +283,6 @@
   }
 }
 
->>>>>>> b2018e30
 function createThemeFxState() {
   return {
     overlay: null,
@@ -321,8 +318,6 @@
   return clone;
 }
 
-<<<<<<< HEAD
-=======
 function getMidBossConfig(level) {
   if (!level?.boss) {
     return null;
@@ -375,7 +370,6 @@
   }
 }
 
->>>>>>> b2018e30
 function clampMultiplier(value, fallback = 1, min = 0.1, max = 5) {
   if (!Number.isFinite(value)) {
     return fallback;
@@ -771,11 +765,8 @@
   levelIntroTimeout: null,
   runUpgrades: createRunUpgradeState(),
   themeFx: createThemeFxState(),
-<<<<<<< HEAD
-=======
   runStats: createRunStats({ level: 1, shipKey: initialShip?.key ?? defaultShipKey }),
   storyOutroShown: false,
->>>>>>> b2018e30
 };
 
 configureSpawner(state);
@@ -973,10 +964,7 @@
 onThemeChange((key, palette) => {
   activePalette = palette ?? DEFAULT_THEME_PALETTE;
   refreshActivePalette();
-<<<<<<< HEAD
-=======
   setMusicTheme(key);
->>>>>>> b2018e30
 });
 
 onAssistChange((enabled) => {
